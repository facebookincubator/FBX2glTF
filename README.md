# FBX2glTF

This is a command line tool for converting 3D model assets on Autodesk's
venerable [FBX](https://www.autodesk.com/products/fbx/overview) format to
[glTF 2.0](https://github.com/KhronosGroup/glTF/tree/master/specification/2.0),
a modern runtime asset delivery format.

Precompiled binaries releases for Windows, Mac OS X and Linux may be
found [here](https://github.com/facebookincubator/FBX2glTF/releases).

Bleeding-edge binaries are periodically built and publicly available [here](https://dev.azure.com/parwinzell/FBX2glTF/): click a build (usually the most recent), then the 'Artefacts' dropdown in the upper right. 

## Running

The tool can be invoked like so:
```
 > FBX2glTF ~/models/butterfly.fbx
```

Or perhaps, as part of a more complex pipeline:
```
 > FBX2glTF --binary --draco --verbose \
          --input ~/models/source/butterfly.fbx \
          --output ~/models/target/butterfly.glb
```

### CLI Switches

You can always run the binary with --help to see what options it takes:
```
<<<<<<< HEAD
FBX2glTF 0.9.6: Generate a glTF 2.0 representation of an FBX model.
Usage: FBX2glTF [OPTIONS] [FBX Model]

Positionals:
  FBX Model FILE              The FBX model to convert.

Options:
  -h,--help                   Print this help message and exit
  -v,--verbose                Include blend shape tangents, if reported present by the FBX SDK.
  -V,--version
  -i,--input FILE             The FBX model to convert.
  -o,--output TEXT            Where to generate the output, without suffix.
  -e,--embed                  Inline buffers as data:// URIs within generated non-binary glTF.
  -b,--binary                 Output a single binary format .glb file.
  --long-indices (never|auto|always)
                              Whether to use 32-bit indices.
  --compute-normals (never|broken|missing|always)
                              When to compute vertex normals from mesh geometry.
  --flip-u                    Flip all U texture coordinates.
  --no-flip-u                 Don't flip U texture coordinates.
  --flip-v                    Flip all V texture coordinates.
  --no-flip-v                 Don't flip V texture coordinates.
  --no-khr-lights-punctual    Don't use KHR_lights_punctual extension to export FBX lights.
  --user-properties           Transcribe FBX User Properties into glTF node and material 'extras'.
  --blend-shape-normals       Include blend shape normals, if reported present by the FBX SDK.
  --blend-shape-tangents      Include blend shape tangents, if reported present by the FBX SDK.
  -k,--keep-attribute (position|normal|tangent|binormial|color|uv0|uv1|auto) ...
                              Used repeatedly to build a limiting set of vertex attributes to keep.


Materials:
  --pbr-metallic-roughness    Try to glean glTF 2.0 native PBR attributes from the FBX.
  --khr-materials-unlit       Use KHR_materials_unlit extension to request an unlit shader.


Draco:
  -d,--draco                  Apply Draco mesh compression to geometries.
  --draco-compression-level INT in [0 - 10]=7
                              The compression level to tune Draco to.
  --draco-bits-for-position INT in [1 - 32]=14
                              How many bits to quantize position to.
  --draco-bits-for-uv INT in [1 - 32]=10
                              How many bits to quantize UV coordinates to.
  --draco-bits-for-normals INT in [1 - 32]=10
                              How many bits to quantize nornals to.
  --draco-bits-for-colors INT in [1 - 32]=8
                              How many bits to quantize colors to.
  --draco-bits-for-other INT in [1 - 32]=8
                              How many bits to quantize all other vertex attributes to.
=======
FBX2glTF 2.0: Generate a glTF 2.0 representation of an FBX model.
Usage:
  FBX2glTF [OPTION...] [<FBX File>]

  -i, --input arg               The FBX model to convert.
  -o, --output arg              Where to generate the output, without suffix.
  -e, --embed                   Inline buffers as data:// URIs within
                                generated non-binary glTF.
  -b, --binary                  Output a single binary format .glb file.
  -d, --draco                   Apply Draco mesh compression to geometries.
      --flip-u                  Flip all U texture coordinates.
      --flip-v                  Flip all V texture coordinates (default
                                behaviour!)
      --no-flip-v               Suppress the default flipping of V texture
                                coordinates
      --pbr-metallic-roughness  Try to glean glTF 2.0 native PBR attributes
                                from the FBX.
      --khr-materials-unlit     Use KHR_materials_unlit extension to specify
                                Unlit shader.
      --blend-shape-normals     Include blend shape normals, if reported
                                present by the FBX SDK.
      --blend-shape-tangents    Include blend shape tangents, if reported
                                present by the FBX SDK.
      --long-indices arg        Whether to use 32-bit indices
                                (never|auto|always).
      --compute-normals arg     When to compute normals for vertices
                                (never|broken|missing|always).
      --anim-framerate arg      Select baked animation framerate
                                (bake24|bake30|bake60).
  -k, --keep-attribute arg      Used repeatedly to build a limiting set of
                                vertex attributes to keep.
  -v, --verbose                 Enable verbose output.
  -h, --help                    Show this help.
  -V, --version                 Display the current program version.
>>>>>>> 4bb4bdba
```

Some of these switches are not obvious:

- `--embed` is the way to get a single distributable file without using the
  binary format. It encodes the binary buffer(s) as a single base64-encoded
  `data://` URI. This is a very slow and space-consuming way to accomplish what
  the binary format was invented to do simply and efficiently, but it can be
  useful e.g. for loaders that don't understand the .glb format.
- `--flip-u` and `--flip-v`, when enabled, will apply a `x -> (1.0 - x)`
  function to all `u` or `v` texture coordinates respectively. The `u` version
  is perhaps not commonly used, but flipping `v` is **the default behaviour**.
  Your FBX is likely constructed with the assumption that `(0, 0)` is bottom
  left, whereas glTF has `(0, 0)` as top left. To produce spec-compliant glTF,
  we must flip the texcoords. To request unflipped coordinates:
- `--long-indices` lets you force the use of either 16-bit or 32-bit indices.
  The default option is auto, which make the choice on a per-mesh-size basis.
- `--compute-normals` controls when automatic vertex normals should be computed
  from the mesh. By default, empty normals (which are forbidden by glTF) are
  replaced. A choice of 'missing' implies 'broken', but additionally creates
  normals for models that lack them completely. 
- `--no-flip-v` will actively disable v coordinat flipping. This can be useful
  if your textures are pre-flipped, or if for some other reason you were already
  in a glTF-centric texture coordinate system.
- All three material options are, in their own way, works in progress, but the
  `--pbr-metallic-roughness` switch is at least compliant with the core spec;
  unlike the others, it does not depend on an unratified extension. That option
  will be chosen by default if you supply none of the others. Material switches
  are documented further below.
- If you supply any `-keep-attribute` option, you enable a mode wherein you must
  supply it repeatedly to list *all* the vertex attributes you wish to keep in
  the conversion process. This is a way to trim the size of the resulting glTF
  if you know the FBX contains superfluous attributes. The supported arguments
  are `position`, `normal`, `tangent`, `color`, `uv0`, and `uv1`.
- When **blend shapes** are present, you may use `--blend-shape-normals` and
  `--blend-shape-tangents` to include normal and tangent attributes in the glTF
  morph targets. They are not included by default because they rarely or never
  seem to be correctly present in the actual FBX source, which means the SDK
  must be computing them from geometry, unasked? In any case, they are beyond
  the control of the artist, and can yield strange crinkly behaviour. Since
  they also take up significant space in the output file, we made them opt-in.

## Building it on your own

Building FBX2glTF has become slightly more ornery because <TODO> explanation.

We currently depend on the open source projects
[Draco](https://github.com/google/draco),
[MathFu](https://github.com/google/mathfu),
[Json](https://github.com/nlohmann/json),
[cppcodec](https://github.com/tplgy/cppcodec),
[CLI11](https://github.com/CLIUtils/CLI11),
[stb](https://github.com/nothings/stb),
and [fmt](https://github.com/fmtlib/fmt);
all of which are automatically downloaded and/or built.

You must however manually download and install the
[Autodesk FBX SDK](https://www.autodesk.com/products/fbx/overview) and
accept its license agreement.

**At present, only version 2019.2 of the FBX SDK is supported**. The
build system will not successfully locate any other version.

### Linux and MacOS X
Compilation on Unix machines might look like:

```
    <TODO>
```

If all goes well, you will end up with a statically linked executable.

### Windows

<TODO> this needs updating

Windows users may [download](https://cmake.org/download) CMake for Windows,
install it and [run it](https://cmake.org/runningcmake/) on the FBX2glTF
checkout (choose a build directory distinct from the source).

As part of this process, you will be asked to choose which generator
to use. **At present, only Visual Studio 2017 or 2019 is supported.** Older
versions of the IDE are unlikely to successfully build the tool.

Note that the `CMAKE_BUILD_TYPE` variable from the Unix Makefile system is
entirely ignored here; it is when you open the generated solution that
you will be choose one of the canonical build types — *Debug*,
*Release*, *MinSizeRel*, and so on.

## Conversion Process
The actual translation begins with the FBX SDK parsing the input file, and ends
with the generation of the descriptive `JSON` that forms the core of glTF, along
with binary buffers that hold geometry and animations (and optionally also
emedded resources such as textures.)

In the process, each mesh is ripped apart into a long list of triangles and
their associated vertices, with a material assigned to each one. A similar
process happens in reverse when we construct meshes and materials that conform
to the expectations of the glTF format.

### Animations
Every animation in the FBX file becomes an animation in the glTF file. The
method used is one of "baking": we step through the interval of time spanned by
the animation, keyframe by keyframe, calculate the local transform of each
node, and whenever we find any node that's rotated, translated or scaled, we
record that fact in the output.

Beyond skeleton-based animation, *Blend Shapes* are also supported; they are
read from the FBX file on a per-mesh basis, and clips can use them by varying
the weights associated with each one.

The baking method has the benefit of being simple and precise. It has the
drawback of creating potentially very large files. The more complex the
animation rig, the less avoidable this data explosion is.

There are three future enhancements we hope to see for animations:
- Version 2.0 of glTF brought us support for expressing quadratic animation
  curves, where previously we had only had linear. Not coincidentally, quadratic
  splines are one of the key ways animations are expressed inside the FBX. When
  we find such a curve, it would be more efficient to output it without baking
  it into a long sequence of linear approximations.
- We do not yet ever generate
  [sparse accessors](https://github.com/KhronosGroup/glTF/tree/master/specification/2.0#sparse-accessors),
  but many animations (especially morph targets) would benefit from this
  storage optimisation.
- Perhaps most useful in practice is the idea of compressing animation curves
  the same way we use Draco to compress meshes (see below). Like geometry,
  animations are highly redundant — each new value is highly predictable from
  preceding values. If Draco extends its support for animations (it's on their
  roadmap), or if someone else develops a glTF extension for animation
  compression, we will likely add support in this tool.

### Materials

With glTF 2.0, we leaped headlong into physically-based rendering (PBR), where
the canonical way of expressing what a mesh looks like is by describing its
visible material in fundamental attributes like "how rough is this surface".

By contrast, FBX's material support remains largely in the older world of
Lambert and Phong, with simpler and more direct illumination and shading
models. These modes are inherently incompatible — for example, textures in the
old workflow often contain baked lighting of the type that would arise naturally
in a PBR environment.

Some material settings remain well supported and transfer automatically:
 - Emissive constants and textures
 - Occlusion maps
 - Normal maps

This leaves the other traditional settings, first of Lambert:
 - Ambient — this is anathema in the PBR world, where such effects should
   emerge naturally from the fundamental colour of the material and any ambient
   lighting present.
 - Diffuse — the material's direction-agnostic, non-specular reflection,
and additionally, with Blinn/Phong:
 - Specular — a more polished material's direction-sensitive reflection,
 - Shininess — just how polished the material is; a higher value here yields a
   more mirror-like surface.

(All these can be either constants or textures.)

#### Exporting as Unlit
If you have a model was constructed using an unlit workflow, e.g. a photogrammetry
capture or a landscape with careful baked-in lighting, you may choose to export
it using the --khr-materials-common switch. This incurs a dependency on the glTF
extension 'KHR_materials_unlit; a client that accepts  that extension is making
a promise it'll do its best to render pixel values without lighting calculations.

**Note that at the time of writing, this glTF extension is still undergoing the
ratification process**

#### Exporting as Metallic-Roughness PBR
Given the command line flag --pbr-metallic-roughness, we throw ourselves into
the warm embrace of glTF 2.0's PBR preference.

As mentioned above, there is little consensus in the world on how PBR should be
represented in FBX. At present, we support only one format: Stingray PBS. This
is a feature that comes bundled with Maya, and any PBR model exported through
that route should be digested propertly by FBX2glTF.

(A happy note: Allegorithmic's Substance Painter also exports Stingray PBS,
when hooked up to Maya.)

## Draco Compression
The tool will optionally apply [Draco](https://github.com/google/draco)
compression to the geometric data of each mesh (vertex indices, positions,
normals, per-vertex color, and so on). This can be dramatically effective
in reducing the size of the output file, especially for static models.

Enabling this feature adds an expressed required dependency in the glTF on the
`KHR_draco_geometry_compression` extension, and can thus only be loaded by a
viewer that is willing and able to decompress the data.

**Note that at the time of writing, this glTF extension is still undergoing the
ratification process.**

## Future Improvements
This tool is under continuous development. We do not have a development roadmap
per se, but some aspirations have been noted above. The canonical list of active
TODO items can be found
[on GitHub](https://github.com/facebookincubator/FBX2glTF/labels/enhancement).


## Authors
 - Pär Winzell
 - J.M.P. van Waveren
 - Amanda Watson

## License
FBX2glTF is BSD-licensed. We also provide an additional patent grant.<|MERGE_RESOLUTION|>--- conflicted
+++ resolved
@@ -28,7 +28,6 @@
 
 You can always run the binary with --help to see what options it takes:
 ```
-<<<<<<< HEAD
 FBX2glTF 0.9.6: Generate a glTF 2.0 representation of an FBX model.
 Usage: FBX2glTF [OPTIONS] [FBX Model]
 
@@ -47,6 +46,8 @@
                               Whether to use 32-bit indices.
   --compute-normals (never|broken|missing|always)
                               When to compute vertex normals from mesh geometry.
+  --anim-framerate (bake24|bake30|bake60)
+                              Select baked animation framerate.
   --flip-u                    Flip all U texture coordinates.
   --no-flip-u                 Don't flip U texture coordinates.
   --flip-v                    Flip all V texture coordinates.
@@ -78,42 +79,6 @@
                               How many bits to quantize colors to.
   --draco-bits-for-other INT in [1 - 32]=8
                               How many bits to quantize all other vertex attributes to.
-=======
-FBX2glTF 2.0: Generate a glTF 2.0 representation of an FBX model.
-Usage:
-  FBX2glTF [OPTION...] [<FBX File>]
-
-  -i, --input arg               The FBX model to convert.
-  -o, --output arg              Where to generate the output, without suffix.
-  -e, --embed                   Inline buffers as data:// URIs within
-                                generated non-binary glTF.
-  -b, --binary                  Output a single binary format .glb file.
-  -d, --draco                   Apply Draco mesh compression to geometries.
-      --flip-u                  Flip all U texture coordinates.
-      --flip-v                  Flip all V texture coordinates (default
-                                behaviour!)
-      --no-flip-v               Suppress the default flipping of V texture
-                                coordinates
-      --pbr-metallic-roughness  Try to glean glTF 2.0 native PBR attributes
-                                from the FBX.
-      --khr-materials-unlit     Use KHR_materials_unlit extension to specify
-                                Unlit shader.
-      --blend-shape-normals     Include blend shape normals, if reported
-                                present by the FBX SDK.
-      --blend-shape-tangents    Include blend shape tangents, if reported
-                                present by the FBX SDK.
-      --long-indices arg        Whether to use 32-bit indices
-                                (never|auto|always).
-      --compute-normals arg     When to compute normals for vertices
-                                (never|broken|missing|always).
-      --anim-framerate arg      Select baked animation framerate
-                                (bake24|bake30|bake60).
-  -k, --keep-attribute arg      Used repeatedly to build a limiting set of
-                                vertex attributes to keep.
-  -v, --verbose                 Enable verbose output.
-  -h, --help                    Show this help.
-  -V, --version                 Display the current program version.
->>>>>>> 4bb4bdba
 ```
 
 Some of these switches are not obvious:
