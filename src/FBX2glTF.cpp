/**
 * Copyright (c) 2014-present, Facebook, Inc.
 * All rights reserved.
 *
 * This source code is licensed under the BSD-style license found in the
 * LICENSE file in the root directory of this source tree. An additional grant
 * of patent rights can be found in the PATENTS file in the same directory.
 */

#include <fstream>
#include <iostream>
#include <map>
#include <unordered_map>
#include <vector>

#include <CLI11.hpp>

#include "FBX2glTF.h"
#include "fbx/Fbx2Raw.hpp"
#include "gltf/Raw2Gltf.hpp"
#include "utils/File_Utils.hpp"
#include "utils/String_Utils.hpp"

bool verboseOutput = false;

int main(int argc, char* argv[]) {
  GltfOptions gltfOptions;

  CLI::App app{
      fmt::sprintf(
          "FBX2glTF %s: Generate a glTF 2.0 representation of an FBX model.", FBX2GLTF_VERSION),
      "FBX2glTF"};

  app.add_flag(
      "-v,--verbose",
      verboseOutput,
      "Include blend shape tangents, if reported present by the FBX SDK.");

  app.add_flag_function("-V,--version", [&](size_t count) {
    fmt::printf("FBX2glTF version %s\nCopyright (c) 2016-2018 Oculus VR, LLC.\n", FBX2GLTF_VERSION);
    exit(0);
  });

  std::string inputPath;
  app.add_option("FBX Model", inputPath, "The FBX model to convert.")->check(CLI::ExistingFile);
  app.add_option("-i,--input", inputPath, "The FBX model to convert.")->check(CLI::ExistingFile);

  std::string outputPath;
  app.add_option("-o,--output", outputPath, "Where to generate the output, without suffix.");

  app.add_flag(
      "-e,--embed",
      gltfOptions.embedResources,
      "Inline buffers as data:// URIs within generated non-binary glTF.");
  app.add_flag("-b,--binary", gltfOptions.outputBinary, "Output a single binary format .glb file.");

  app.add_option(
         "--long-indices",
         [&](std::vector<std::string> choices) -> bool {
           for (const std::string choice : choices) {
             if (choice == "never") {
               gltfOptions.useLongIndices = UseLongIndicesOptions::NEVER;
             } else if (choice == "auto") {
               gltfOptions.useLongIndices = UseLongIndicesOptions::AUTO;
             } else if (choice == "always") {
               gltfOptions.useLongIndices = UseLongIndicesOptions::ALWAYS;
             } else {
               fmt::printf("Unknown --long-indices: %s\n", choice);
               throw CLI::RuntimeError(1);
             }
           }
           return true;
         },
         "Whether to use 32-bit indices.")
      ->type_name("(never|auto|always)");

  app.add_option(
         "--compute-normals",
         [&](std::vector<std::string> choices) -> bool {
           for (const std::string choice : choices) {
             if (choice == "never") {
               gltfOptions.computeNormals = ComputeNormalsOption::NEVER;
             } else if (choice == "broken") {
               gltfOptions.computeNormals = ComputeNormalsOption::BROKEN;
             } else if (choice == "missing") {
               gltfOptions.computeNormals = ComputeNormalsOption::MISSING;
             } else if (choice == "always") {
               gltfOptions.computeNormals = ComputeNormalsOption::ALWAYS;
             } else {
               fmt::printf("Unknown --compute-normals option: %s\n", choice);
               throw CLI::RuntimeError(1);
             }
           }
           return true;
         },
         "When to compute vertex normals from mesh geometry.")
      ->type_name("(never|broken|missing|always)");

  app.add_option(
         "--anim-framerate",
         [&](std::vector<std::string> choices) -> bool {
           for (const std::string choice : choices) {
             if (choice == "bake24") {
               gltfOptions.animationFramerate = AnimationFramerateOptions::BAKE24;
             } else if (choice == "bake30") {
               gltfOptions.animationFramerate = AnimationFramerateOptions::BAKE30;
             } else if (choice == "bake60") {
               gltfOptions.animationFramerate = AnimationFramerateOptions::BAKE60;
             } else {
               fmt::printf("Unknown --anim-framerate: %s\n", choice);
               throw CLI::RuntimeError(1);
             }
           }
           return true;
         },
         "Select baked animation framerate.")
      ->type_name("(bake24|bake30|bake60)");

  const auto opt_flip_u = app.add_flag("--flip-u", "Flip all U texture coordinates.");
  const auto opt_no_flip_u = app.add_flag("--no-flip-u", "Don't flip U texture coordinates.");
  const auto opt_flip_v = app.add_flag("--flip-v", "Flip all V texture coordinates.");
  const auto opt_no_flip_v = app.add_flag("--no-flip-v", "Don't flip V texture coordinates.");

  app.add_flag(
         "--pbr-metallic-roughness",
         gltfOptions.usePBRMetRough,
         "Try to glean glTF 2.0 native PBR attributes from the FBX.")
      ->group("Materials");

  app.add_flag(
         "--khr-materials-unlit",
         gltfOptions.useKHRMatUnlit,
         "Use KHR_materials_unlit extension to request an unlit shader.")
      ->group("Materials");

  app.add_flag_function(
      "--no-khr-lights-punctual",
      [&](size_t count) { gltfOptions.useKHRLightsPunctual = (count == 0); },
      "Don't use KHR_lights_punctual extension to export FBX lights.");

  app.add_flag(
      "--user-properties",
      gltfOptions.enableUserProperties,
      "Transcribe FBX User Properties into glTF node and material 'extras'.");

  app.add_flag(
      "--blend-shape-normals",
      gltfOptions.useBlendShapeNormals,
      "Include blend shape normals, if reported present by the FBX SDK.");

  app.add_flag(
      "--blend-shape-tangents",
      gltfOptions.useBlendShapeTangents,
      "Include blend shape tangents, if reported present by the FBX SDK.");

  app.add_option(
         "-k,--keep-attribute",
         [&](std::vector<std::string> attributes) -> bool {
           gltfOptions.keepAttribs =
               RAW_VERTEX_ATTRIBUTE_JOINT_INDICES | RAW_VERTEX_ATTRIBUTE_JOINT_WEIGHTS;
           for (std::string attribute : attributes) {
             if (attribute == "position") {
               gltfOptions.keepAttribs |= RAW_VERTEX_ATTRIBUTE_POSITION;
             } else if (attribute == "normal") {
               gltfOptions.keepAttribs |= RAW_VERTEX_ATTRIBUTE_NORMAL;
             } else if (attribute == "tangent") {
               gltfOptions.keepAttribs |= RAW_VERTEX_ATTRIBUTE_TANGENT;
             } else if (attribute == "binormal") {
               gltfOptions.keepAttribs |= RAW_VERTEX_ATTRIBUTE_BINORMAL;
             } else if (attribute == "color") {
               gltfOptions.keepAttribs |= RAW_VERTEX_ATTRIBUTE_COLOR;
             } else if (attribute == "uv0") {
               gltfOptions.keepAttribs |= RAW_VERTEX_ATTRIBUTE_UV0;
             } else if (attribute == "uv1") {
               gltfOptions.keepAttribs |= RAW_VERTEX_ATTRIBUTE_UV1;
             } else if (attribute == "auto") {
               gltfOptions.keepAttribs |= RAW_VERTEX_ATTRIBUTE_AUTO;
             } else {
               fmt::printf("Unknown --keep-attribute option: %s\n", attribute);
               throw CLI::RuntimeError(1);
             }
           }
           return true;
         },
         "Used repeatedly to build a limiting set of vertex attributes to keep.")
      ->type_size(-1)
      ->type_name("(position|normal|tangent|binormial|color|uv0|uv1|auto)");

  app.add_flag(
         "-d,--draco", gltfOptions.draco.enabled, "Apply Draco mesh compression to geometries.")
      ->group("Draco");

  app.add_option(
         "--draco-compression-level",
         gltfOptions.draco.compressionLevel,
         "The compression level to tune Draco to.",
         true)
      ->check(CLI::Range(0, 10))
      ->group("Draco");

  app.add_option(
         "--draco-bits-for-position",
         gltfOptions.draco.quantBitsPosition,
         "How many bits to quantize position to.",
         true)
      ->check(CLI::Range(1, 32))
      ->group("Draco");

  app.add_option(
         "--draco-bits-for-uv",
         gltfOptions.draco.quantBitsTexCoord,
         "How many bits to quantize UV coordinates to.",
         true)
      ->check(CLI::Range(1, 32))
      ->group("Draco");

  app.add_option(
         "--draco-bits-for-normals",
         gltfOptions.draco.quantBitsNormal,
         "How many bits to quantize nornals to.",
         true)
      ->check(CLI::Range(1, 32))
      ->group("Draco");

  app.add_option(
         "--draco-bits-for-colors",
         gltfOptions.draco.quantBitsColor,
         "How many bits to quantize colors to.",
         true)
      ->check(CLI::Range(1, 32))
      ->group("Draco");

  app.add_option(
         "--draco-bits-for-other",
         gltfOptions.draco.quantBitsGeneric,
         "How many bits to quantize all other vertex attributes to.",
         true)
      ->check(CLI::Range(1, 32))
      ->group("Draco");

  CLI11_PARSE(app, argc, argv);

  bool do_flip_u = false;
  bool do_flip_v = true;
  // somewhat tedious way to resolve --flag vs --no-flag in order provided
  for (const auto opt : app.parse_order()) {
    do_flip_u = (do_flip_u || (opt == opt_flip_u)) && (opt != opt_no_flip_u);
    do_flip_v = (do_flip_v || (opt == opt_flip_v)) && (opt != opt_no_flip_v);
  }
  std::vector<std::function<Vec2f(Vec2f)>> texturesTransforms;
  if (do_flip_u || do_flip_v) {
    if (do_flip_u && do_flip_v) {
      texturesTransforms.emplace_back([](Vec2f uv) { return Vec2f(1.0 - uv[0], 1.0 - uv[1]); });
    } else if (do_flip_u) {
      texturesTransforms.emplace_back([](Vec2f uv) { return Vec2f(1.0 - uv[0], uv[1]); });
    } else {
      texturesTransforms.emplace_back([](Vec2f uv) { return Vec2f(uv[0], 1.0 - uv[1]); });
    }
  }
  if (verboseOutput) {
    if (do_flip_u) {
      fmt::printf("Flipping texture coordinates in the 'U' dimension.\n");
    }
    if (!do_flip_v) {
      fmt::printf("NOT flipping texture coordinates in the 'V' dimension.\n");
    }
  }

  if (inputPath.empty()) {
    fmt::printf("You must supply a FBX file to convert.\n");
    exit(1);
  }

  if (!gltfOptions.useKHRMatUnlit && !gltfOptions.usePBRMetRough) {
    if (verboseOutput) {
      fmt::printf("Defaulting to --pbr-metallic-roughness material support.\n");
    }
    gltfOptions.usePBRMetRough = true;
  }

  if (gltfOptions.embedResources && gltfOptions.outputBinary) {
    fmt::printf("Note: Ignoring --embed; it's meaningless with --binary.\n");
  }

  if (outputPath.empty()) {
    // if -o is not given, default to the basename of the .fbx
    outputPath = "./" + FileUtils::GetFileBase(inputPath);
  }
  // the output folder in .gltf mode, not used for .glb
  std::string outputFolder;

  // the path of the actual .glb or .gltf file
  std::string modelPath;
  if (gltfOptions.outputBinary) {
    const auto& suffix = FileUtils::GetFileSuffix(outputPath);
    // add .glb to output path, unless it already ends in exactly that
    if (suffix.has_value() && suffix.value() == "glb") {
      modelPath = outputPath;
    } else {
      modelPath = outputPath + ".glb";
    }
  } else {
    // in gltf mode, we create a folder and write into that
    outputFolder = fmt::format("{}_out/", outputPath.c_str());
    modelPath = outputFolder + FileUtils::GetFileName(outputPath) + ".gltf";
  }
  if (!FileUtils::CreatePath(modelPath.c_str())) {
    fmt::fprintf(stderr, "ERROR: Failed to create folder: %s'\n", outputFolder.c_str());
    return 1;
  }

  ModelData* data_render_model = nullptr;
  RawModel raw;

  if (verboseOutput) {
    fmt::printf("Loading FBX File: %s\n", inputPath);
  }
<<<<<<< HEAD
  if (!LoadFBXFile(raw, inputPath, {"png", "jpg", "jpeg"})) {
=======
  if (!LoadFBXFile(raw, inputPath.c_str(), "png;jpg;jpeg", gltfOptions)) {
>>>>>>> 4bb4bdba
    fmt::fprintf(stderr, "ERROR:: Failed to parse FBX: %s\n", inputPath);
    return 1;
  }

  if (!texturesTransforms.empty()) {
    raw.TransformTextures(texturesTransforms);
  }
  raw.Condense();
  raw.TransformGeometry(gltfOptions.computeNormals);

  std::ofstream outStream; // note: auto-flushes in destructor
  const auto streamStart = outStream.tellp();

  outStream.open(modelPath, std::ios::trunc | std::ios::ate | std::ios::out | std::ios::binary);
  if (outStream.fail()) {
    fmt::fprintf(stderr, "ERROR:: Couldn't open file for writing: %s\n", modelPath.c_str());
    return 1;
  }
  data_render_model = Raw2Gltf(outStream, outputFolder, raw, gltfOptions);

  if (gltfOptions.outputBinary) {
    fmt::printf(
        "Wrote %lu bytes of binary glTF to %s.\n",
        (unsigned long)(outStream.tellp() - streamStart),
        modelPath);
    delete data_render_model;
    return 0;
  }

  fmt::printf(
      "Wrote %lu bytes of glTF to %s.\n",
      (unsigned long)(outStream.tellp() - streamStart),
      modelPath);

  if (gltfOptions.embedResources) {
    // we're done: everything was inlined into the glTF JSON
    delete data_render_model;
    return 0;
  }

  assert(!outputFolder.empty());

  const std::string binaryPath = outputFolder + extBufferFilename;
  FILE* fp = fopen(binaryPath.c_str(), "wb");
  if (fp == nullptr) {
    fmt::fprintf(stderr, "ERROR:: Couldn't open file '%s' for writing.\n", binaryPath);
    return 1;
  }

  if (data_render_model->binary->empty() == false) {
    const unsigned char* binaryData = &(*data_render_model->binary)[0];
    unsigned long binarySize = data_render_model->binary->size();
    if (fwrite(binaryData, binarySize, 1, fp) != 1) {
      fmt::fprintf(
          stderr, "ERROR: Failed to write %lu bytes to file '%s'.\n", binarySize, binaryPath);
      fclose(fp);
      return 1;
    }
    fclose(fp);
    fmt::printf("Wrote %lu bytes of binary data to %s.\n", binarySize, binaryPath);
  }

  delete data_render_model;
  return 0;
}<|MERGE_RESOLUTION|>--- conflicted
+++ resolved
@@ -315,11 +315,7 @@
   if (verboseOutput) {
     fmt::printf("Loading FBX File: %s\n", inputPath);
   }
-<<<<<<< HEAD
-  if (!LoadFBXFile(raw, inputPath, {"png", "jpg", "jpeg"})) {
-=======
-  if (!LoadFBXFile(raw, inputPath.c_str(), "png;jpg;jpeg", gltfOptions)) {
->>>>>>> 4bb4bdba
+  if (!LoadFBXFile(raw, inputPath, {"png", "jpg", "jpeg"}, gltfOptions)) {
     fmt::fprintf(stderr, "ERROR:: Failed to parse FBX: %s\n", inputPath);
     return 1;
   }
