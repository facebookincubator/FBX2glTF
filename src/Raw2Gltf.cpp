--- conflicted
+++ resolved
@@ -1190,13 +1190,6 @@
             extensionsRequired.push_back(KHR_DRACO_MESH_COMPRESSION);
         }
 
-<<<<<<< HEAD
-        json glTFJson{
-            {"asset", {{"generator", "FBX2glTF"}, {"version", "2.0"}}},
-            {"scene", rootScene.ix}};
-        if (!extensionsUsed.empty())
-        {
-=======
         json glTFJson {
           { "asset", {
               { "generator", "FBX2glTF v" + FBX2GLTF_VERSION },
@@ -1204,7 +1197,6 @@
           { "scene", rootScene.ix }
         };
         if (!extensionsUsed.empty()) {
->>>>>>> 5788eea8
             glTFJson["extensionsUsed"] = extensionsUsed;
         }
         if (!extensionsRequired.empty())
