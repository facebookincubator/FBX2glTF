/**
 * Copyright (c) 2014-present, Facebook, Inc.
 * All rights reserved.
 *
 * This source code is licensed under the BSD-style license found in the
 * LICENSE file in the root directory of this source tree. An additional grant
 * of patent rights can be found in the PATENTS file in the same directory.
 */

#include <cstdint>
#include <cassert>
#include <iostream>
#include <fstream>

#define STB_IMAGE_IMPLEMENTATION
#include <stb_image.h>
#define STB_IMAGE_WRITE_IMPLEMENTATION
#include <stb_image_write.h>

#include "FBX2glTF.h"
#include "utils/String_Utils.h"
#include "utils/Image_Utils.h"
#include <utils/File_Utils.h>
#include "RawModel.h"
#include "Raw2Gltf.h"

#include "glTF/AccessorData.h"
#include "glTF/AnimationData.h"
#include "glTF/BufferData.h"
#include "glTF/BufferViewData.h"
#include "glTF/CameraData.h"
#include "glTF/ImageData.h"
#include "glTF/MaterialData.h"
#include "glTF/MeshData.h"
#include "glTF/NodeData.h"
#include "glTF/PrimitiveData.h"
#include "glTF/SamplerData.h"
#include "glTF/SceneData.h"
#include "glTF/SkinData.h"
#include "glTF/TextureData.h"

typedef unsigned short TriangleIndex;

extern bool verboseOutput;

const static std::string defaultSceneName = "Root Scene";

/**
 * glTF 2.0 is based on the idea that data structs within a file are referenced by index; an accessor will
 * point to the n:th buffer view, and so on. The Holder class takes a freshly instantiated class, and then
 * creates, stored, and returns a shared_ptr<T> for it.
 *
 * The idea is that every glTF resource in the file will live as long as the Holder does, and the Holders
 * are all kept in the GLTFData struct. Clients may certainly cnhoose to perpetuate the full shared_ptr<T>
 * reference counting type, but generally speaking we pass around simple T& and T* types because the GLTFData
 * struct will, by design, outlive all other activity that takes place during in a single conversion run.
 */
template<typename T>
struct Holder
{
    std::vector<std::shared_ptr<T>> ptrs;
    std::shared_ptr<T> hold(T *ptr)
    {
        ptr->ix = ptrs.size();
        ptrs.emplace_back(ptr);
        return ptrs.back();
    }
};

struct GLTFData
{
    explicit GLTFData(bool _isGlb)
        : binary(new std::vector<uint8_t>),
          isGlb(_isGlb)
    {
    }

    std::shared_ptr<BufferViewData> GetAlignedBufferView(BufferData &buffer, const BufferViewData::GL_ArrayType target)
    {
        unsigned long bufferSize = this->binary->size();
        if ((bufferSize % 4) > 0) {
            bufferSize += (4 - (bufferSize % 4));
            this->binary->resize(bufferSize);
        }
        return this->bufferViews.hold(new BufferViewData(buffer, bufferSize, target));
    }

    // add a bufferview on the fly and copy data into it
    std::shared_ptr<BufferViewData> AddRawBufferView(BufferData &buffer, const char *source, uint32_t bytes)
    {
        auto bufferView = GetAlignedBufferView(buffer, BufferViewData::GL_ARRAY_NONE);
        bufferView->byteLength = bytes;

        // make space for the new bytes (possibly moving the underlying data)
        unsigned long bufferSize = this->binary->size();
        this->binary->resize(bufferSize + bytes);

        // and copy them into place
        memcpy(&(*this->binary)[bufferSize], source, bytes);
        return bufferView;
    }

    std::shared_ptr<BufferViewData> AddBufferViewForFile(BufferData &buffer, const std::string &filename)
    {
        // see if we've already created a BufferViewData for this precise file
        auto iter = filenameToBufferView.find(filename);
        if (iter != filenameToBufferView.end()) {
            return iter->second;
        }

        std::shared_ptr<BufferViewData> result;
        std::ifstream file(filename, std::ios::binary | std::ios::ate);
        if (file) {
            std::streamsize size = file.tellg();
            file.seekg(0, std::ios::beg);

            std::vector<char> fileBuffer(size);
            if (file.read(fileBuffer.data(), size)) {
                result = AddRawBufferView(buffer, fileBuffer.data(), size);
            } else {
                fmt::printf("Warning: Couldn't read %lu bytes from %s, skipping file.\n", size, filename);
            }
        } else {
            fmt::printf("Warning: Couldn't open file %s, skipping file.\n", filename);
        }
        // note that we persist here not only success, but also failure, as nullptr
        filenameToBufferView[filename] = result;
        return result;
    }


    template<class T>
    std::shared_ptr<AccessorData> AddAccessorWithView(
        BufferViewData &bufferView, const GLType &type, const std::vector<T> &source)
    {
        auto accessor = accessors.hold(new AccessorData(bufferView, type));
        accessor->appendAsBinaryArray(source, *binary);
        bufferView.byteLength = accessor->byteLength();
        return accessor;
    }

    template<class T>
    std::shared_ptr<AccessorData> AddAccessorAndView(
        BufferData &buffer, const GLType &type, const std::vector<T> &source)
    {
        auto bufferView = GetAlignedBufferView(buffer, BufferViewData::GL_ARRAY_NONE);
        return AddAccessorWithView(*bufferView, type, source);
    }

    template<class T>
    std::shared_ptr<AccessorData> AddAttributeToPrimitive(
        BufferData &buffer, const RawModel &surfaceModel, PrimitiveData &primitive,
        const AttributeDefinition<T> &attrDef)
    {
        // copy attribute data into vector
        std::vector<T> attribArr;
        surfaceModel.GetAttributeArray<T>(attribArr, attrDef.rawAttributeIx);

        std::shared_ptr<AccessorData> accessor;
        if (attrDef.dracoComponentType != draco::DT_INVALID && primitive.dracoMesh != nullptr) {
            primitive.AddDracoAttrib(attrDef, attribArr);

            accessor = accessors.hold(new AccessorData(attrDef.glType));
            accessor->count = attribArr.size();
        } else {
            auto bufferView = GetAlignedBufferView(buffer, BufferViewData::GL_ARRAY_BUFFER);
            accessor = AddAccessorWithView(*bufferView, attrDef.glType, attribArr);
        }
        primitive.AddAttrib(attrDef.gltfName, *accessor);
        return accessor;
    };

    template<class T>
    void serializeHolder(json &glTFJson, std::string key, const Holder<T> holder)
    {
        if (!holder.ptrs.empty()) {
            std::vector<json> bits;
            for (const auto &ptr : holder.ptrs) {
                bits.push_back(ptr->serialize());
            }
            glTFJson[key] = bits;
        }
    }

    void serializeHolders(json &glTFJson)
    {
      serializeHolder(glTFJson, "buffers", buffers);
      serializeHolder(glTFJson, "bufferViews", bufferViews);
      serializeHolder(glTFJson, "scenes", scenes);
      serializeHolder(glTFJson, "accessors", accessors);
      serializeHolder(glTFJson, "images", images);
      serializeHolder(glTFJson, "samplers", samplers);
      serializeHolder(glTFJson, "textures", textures);
      serializeHolder(glTFJson, "materials", materials);
      serializeHolder(glTFJson, "meshes", meshes);
      serializeHolder(glTFJson, "skins", skins);
      serializeHolder(glTFJson, "animations", animations);
      serializeHolder(glTFJson, "cameras", cameras);
      serializeHolder(glTFJson, "nodes", nodes);
    }

    const bool isGlb;

    // cache BufferViewData instances that've already been created from a given filename
    std::map<std::string, std::shared_ptr<BufferViewData>> filenameToBufferView;

    std::shared_ptr<std::vector<uint8_t> > binary;


    Holder<BufferData>     buffers;
    Holder<BufferViewData> bufferViews;
    Holder<AccessorData>   accessors;
    Holder<ImageData>      images;
    Holder<SamplerData>    samplers;
    Holder<TextureData>    textures;
    Holder<MaterialData>   materials;
    Holder<MeshData>       meshes;
    Holder<SkinData>       skins;
    Holder<AnimationData>  animations;
    Holder<CameraData>     cameras;
    Holder<NodeData>       nodes;
    Holder<SceneData>      scenes;
};

static void WriteToVectorContext(void *context, void *data, int size) {
    auto *vec = static_cast<std::vector<char> *>(context);
    for (int ii = 0; ii < size; ii ++) {
        vec->push_back(((char *) data)[ii]);
    }
}

/**
 * This method sanity-checks existance and then returns a *reference* to the *Data instance
 * registered under that name. This is safe in the context of this tool, where all such data
 * classes are guaranteed to stick around for the duration of the process.
 */
template<typename T>
T &require(std::map<std::string, std::shared_ptr<T>> map, const std::string &key)
{
    auto iter = map.find(key);
    assert(iter != map.end());
    T &result = *iter->second;
    return result;
}

template<typename T>
T &require(std::map<long, std::shared_ptr<T>> map, long key)
{
    auto iter = map.find(key);
    assert(iter != map.end());
    T &result = *iter->second;
    return result;
}

static const std::vector<TriangleIndex> getIndexArray(const RawModel &raw)
{
    std::vector<TriangleIndex> result;

    for (int i = 0; i < raw.GetTriangleCount(); i++) {
        result.push_back((TriangleIndex) raw.GetTriangle(i).verts[0]);
        result.push_back((TriangleIndex) raw.GetTriangle(i).verts[1]);
        result.push_back((TriangleIndex) raw.GetTriangle(i).verts[2]);
    }
    return result;
}

// TODO: replace with a proper MaterialHasher class
static const std::string materialHash(const RawMaterial &m) {
    return m.name + "_" + std::to_string(m.type);
}

ModelData *Raw2Gltf(
    std::ofstream &gltfOutStream,
    const std::string &outputFolder,
    const RawModel &raw,
    const GltfOptions &options
)
{
    if (verboseOutput) {
        fmt::printf("Building render model...\n");
        for (int i = 0; i < raw.GetMaterialCount(); i++) {
            fmt::printf(
                "Material %d: %s [shading: %s]\n", i, raw.GetMaterial(i).name.c_str(),
                Describe(raw.GetMaterial(i).info->shadingModel));
        }
        if (raw.GetVertexCount() > 2 * raw.GetTriangleCount()) {
            fmt::printf(
                "Warning: High vertex count. Make sure there are no unnecessary vertex attributes. (see -keepAttribute cmd-line option)");
        }
    }

    std::vector<RawModel> materialModels;
    raw.CreateMaterialModels(materialModels, (1 << (sizeof(TriangleIndex) * 8)), options.keepAttribs, true);

    if (verboseOutput) {
        fmt::printf("%7d vertices\n", raw.GetVertexCount());
        fmt::printf("%7d triangles\n", raw.GetTriangleCount());
        fmt::printf("%7d textures\n", raw.GetTextureCount());
        fmt::printf("%7d nodes\n", raw.GetNodeCount());
        fmt::printf("%7d surfaces\n", (int) materialModels.size());
        fmt::printf("%7d animations\n", raw.GetAnimationCount());
    }

    std::unique_ptr<GLTFData> gltf(new GLTFData(options.outputBinary));

    std::map<long, std::shared_ptr<NodeData>>            nodesById;
    std::map<std::string, std::shared_ptr<MaterialData>> materialsByName;
    std::map<std::string, std::shared_ptr<TextureData>>  textureByIndicesKey;
    std::map<long, std::shared_ptr<MeshData>>            meshBySurfaceId;

    // for now, we only have one buffer; data->binary points to the same vector as that BufferData does.
    BufferData &buffer = *gltf->buffers.hold(
        options.outputBinary ?
        new BufferData(gltf->binary) :
        new BufferData(extBufferFilename, gltf->binary, options.embedResources));
    {
        //
        // nodes
        //

        for (int i = 0; i < raw.GetNodeCount(); i++) {
            // assumption: RawNode index == NodeData index
            const RawNode &node = raw.GetNode(i);

            auto nodeData = gltf->nodes.hold(
                new NodeData(node.name, node.translation, node.rotation, node.scale, node.isJoint));

            for (const auto &childId : node.childIds) {
                int childIx = raw.GetNodeById(childId);
                assert(childIx >= 0);
                nodeData->AddChildNode(childIx);
            }
            
            nodesById.insert(std::make_pair(node.id, nodeData));
        }

        //
        // animations
        //

        for (int i = 0; i < raw.GetAnimationCount(); i++) {
            const RawAnimation &animation = raw.GetAnimation(i);

            if (animation.channels.size() == 0) {
                fmt::printf("Warning: animation '%s' has zero channels. Skipping.\n", animation.name.c_str());
                continue;
            }

            auto accessor = gltf->AddAccessorAndView(buffer, GLT_FLOAT, animation.times);
            accessor->min = { *std::min_element(std::begin(animation.times), std::end(animation.times)) };
            accessor->max = { *std::max_element(std::begin(animation.times), std::end(animation.times)) };

            AnimationData &aDat = *gltf->animations.hold(new AnimationData(animation.name, *accessor));
            if (verboseOutput) {
                fmt::printf("Animation '%s' has %lu channels:\n", animation.name.c_str(), animation.channels.size());
            }

            for (size_t channelIx = 0; channelIx < animation.channels.size(); channelIx++) {
                const RawChannel &channel = animation.channels[channelIx];
                const RawNode    &node    = raw.GetNode(channel.nodeIndex);

                if (verboseOutput) {
                    fmt::printf(
                        "  Channel %lu (%s) has translations/rotations/scales/weights: [%lu, %lu, %lu, %lu]\n",
                        channelIx, node.name.c_str(), channel.translations.size(), channel.rotations.size(),
                        channel.scales.size(), channel.weights.size());
                }

                NodeData &nDat = require(nodesById, node.id);
                if (!channel.translations.empty()) {
                    aDat.AddNodeChannel(nDat, *gltf->AddAccessorAndView(buffer, GLT_VEC3F, channel.translations), "translation");
                }
                if (!channel.rotations.empty()) {
                    aDat.AddNodeChannel(nDat, *gltf->AddAccessorAndView(buffer, GLT_QUATF, channel.rotations), "rotation");
                }
                if (!channel.scales.empty()) {
                    aDat.AddNodeChannel(nDat, *gltf->AddAccessorAndView(buffer, GLT_VEC3F, channel.scales), "scale");
                }
                if (!channel.weights.empty()) {
                    aDat.AddNodeChannel(nDat, *gltf->AddAccessorAndView(buffer, {CT_FLOAT, 1, "SCALAR"}, channel.weights), "weights");
                }
            }
        }

        //
        // samplers
        //

        SamplerData &defaultSampler = *gltf->samplers.hold(new SamplerData());

        //
        // textures
        //

        using pixel = std::array<float, 4>; // pixel components are floats in [0, 1]
        using pixel_merger = std::function<pixel(const std::vector<const pixel *>)>;

        auto texIndicesKey = [&](std::vector<int> ixVec, std::string tag) -> std::string {
            std::string result = tag;
            for (int ix : ixVec) {
                result += "_" + std::to_string(ix);
            }
            return result;
        };

        /**
         * Create a new derived TextureData for the two given RawTexture indexes, or return a previously created one.
         * Each pixel in the derived texture will be determined from its equivalent in each source pixels, as decided
         * by the provided `combine` function.
         */
        auto getDerivedTexture = [&](
            std::vector<int> rawTexIndices,
            const pixel_merger &combine,
            const std::string &tag,
            bool transparentOutput
        ) -> std::shared_ptr<TextureData>
        {
            const std::string key = texIndicesKey(rawTexIndices, tag);
            auto iter = textureByIndicesKey.find(key);
            if (iter != textureByIndicesKey.end()) {
                return iter->second;
            }

            auto describeChannel = [&](int channels) -> std::string {
                switch(channels) {
                    case 1: return "G";
                    case 2: return "GA";
                    case 3: return "RGB";
                    case 4: return "RGBA";
                    default:
                        return fmt::format("?%d?", channels);
                }
            };

            // keep track of some texture data as we load them
            struct TexInfo {
                explicit TexInfo(int rawTexIx) : rawTexIx(rawTexIx) {}

                const int rawTexIx;
                int width {};
                int height {};
                int channels {};
                uint8_t *pixels {};
            };

            int width = -1, height = -1;
            std::string mergedName = tag;
            std::string mergedFilename = tag;
            std::vector<TexInfo> texes { };
            for (const int rawTexIx : rawTexIndices) {
                TexInfo info(rawTexIx);
                if (rawTexIx >= 0) {
                    const RawTexture &rawTex = raw.GetTexture(rawTexIx);
                    const std::string &fileLoc = rawTex.fileLocation;
                    const std::string &fileLocBase = Gltf::StringUtils::GetFileBaseString(Gltf::StringUtils::GetFileNameString(fileLoc));
                    if (!fileLoc.empty()) {
                        info.pixels = stbi_load(fileLoc.c_str(), &info.width, &info.height, &info.channels, 0);
                        if (!info.pixels) {
                            fmt::printf("Warning: merge texture [%d](%s) could not be loaded.\n",
                                rawTexIx,
                                Gltf::StringUtils::GetFileBaseString(Gltf::StringUtils::GetFileNameString(fileLoc)));
                        } else {
                            if (width < 0) {
                                width = info.width;
                                height = info.height;
                            } else if (width != info.width || height != info.height) {
                                fmt::printf("Warning: texture %s (%d, %d) can't be merged with previous texture(s) of dimension (%d, %d)\n",
                                    Gltf::StringUtils::GetFileBaseString(Gltf::StringUtils::GetFileNameString(fileLoc)),
                                    info.width, info.height, width, height);
                                // this is bad enough that we abort the whole merge
                                return nullptr;
                            }
                            mergedName += "_" + rawTex.fileName;
                            mergedFilename += "_" + fileLocBase;
                        }
                    }
                }
                texes.push_back(info);
            }

            if (width < 0) {
                // no textures to merge; bail
                return nullptr;
            }
            // TODO: which channel combinations make sense in input files?

            // write 3 or 4 channels depending on whether or not we need transparency
            int channels = transparentOutput ? 4 : 3;

            std::vector<uint8_t> mergedPixels(static_cast<size_t>(channels * width * height));
            std::vector<pixel> pixels(texes.size());
            std::vector<const pixel *> pixelPointers(texes.size());
            for (int xx = 0; xx < width; xx ++) {
                for (int yy = 0; yy < height; yy ++) {
                    pixels.clear();
                    for (int jj = 0; jj < texes.size(); jj ++) {
                        const TexInfo &tex = texes[jj];
                        // each texture's structure will depend on its channel count
                        int ii = tex.channels * (xx + yy*width);
                        int kk = 0;
                        if (tex.pixels != nullptr) {
                            for (; kk < tex.channels; kk ++) {
                                pixels[jj][kk] = tex.pixels[ii++] / 255.0f;
                            }
                        }
                        for (; kk < pixels[jj].size(); kk ++) {
                            pixels[jj][kk] = 1.0f;
                        }
                        pixelPointers[jj] = &pixels[jj];
                    }
                    const pixel merged = combine(pixelPointers);
                    int ii = channels * (xx + yy*width);
                    for (int jj = 0; jj < channels; jj ++) {
                        mergedPixels[ii + jj] = static_cast<uint8_t>(fmax(0, fmin(255.0f, merged[jj] * 255.0f)));
                    }
                }
            }

            // write a .png iff we need transparency in the destination texture
            bool png = transparentOutput;

            std::vector<char> imgBuffer;
            int res;
            if (png) {
                res = stbi_write_png_to_func(WriteToVectorContext, &imgBuffer,
                    width, height, channels, mergedPixels.data(), width * channels);
            } else {
                res = stbi_write_jpg_to_func(WriteToVectorContext, &imgBuffer,
                    width, height, channels, mergedPixels.data(), 80);
            }
            if (!res) {
                fmt::printf("Warning: failed to generate merge texture '%s'.\n", mergedFilename);
                return nullptr;
            }

            ImageData *image;
            if (options.outputBinary) {
                const auto bufferView = gltf->AddRawBufferView(buffer, imgBuffer.data(), imgBuffer.size());
                image = new ImageData(mergedName, *bufferView, png ? "image/png" : "image/jpeg");

            } else {
                const std::string imageFilename = mergedFilename + (png ? ".png" : ".jpg");
                const std::string imagePath = outputFolder + imageFilename;
                FILE *fp = fopen(imagePath.c_str(), "wb");
                if (fp == nullptr) {
                    fmt::printf("Warning:: Couldn't write file '%s' for writing.\n", imagePath);
                    return nullptr;
                }

                if (fwrite(imgBuffer.data(), imgBuffer.size(), 1, fp) != 1) {
                    fmt::printf("Warning: Failed to write %lu bytes to file '%s'.\n", imgBuffer.size(), imagePath);
                    fclose(fp);
                    return nullptr;
                }
                fclose(fp);
                if (verboseOutput) {
                    fmt::printf("Wrote %lu bytes to texture '%s'.\n", imgBuffer.size(), imagePath);
                }

                image = new ImageData(mergedName, imageFilename);
            }

            std::shared_ptr<TextureData> texDat = gltf->textures.hold(
                new TextureData(mergedName, defaultSampler, *gltf->images.hold(image)));
            textureByIndicesKey.insert(std::make_pair(key, texDat));
            return texDat;
        };

        /** Create a new TextureData for the given RawTexture index, or return a previously created one. */
        auto getSimpleTexture = [&](int rawTexIndex, const std::string &tag) {
            const std::string key = texIndicesKey({ rawTexIndex }, tag);
            auto iter = textureByIndicesKey.find(key);
            if (iter != textureByIndicesKey.end()) {
                return iter->second;
            }

            const RawTexture  &rawTexture      = raw.GetTexture(rawTexIndex);
            const std::string textureName      = Gltf::StringUtils::GetFileBaseString(rawTexture.name);
            const std::string relativeFilename = Gltf::StringUtils::GetFileNameString(rawTexture.fileLocation);

            ImageData *image = nullptr;
            if (options.outputBinary) {
                auto bufferView = gltf->AddBufferViewForFile(buffer, rawTexture.fileLocation);
                if (bufferView) {
                    std::string suffix = Gltf::StringUtils::GetFileSuffixString(rawTexture.fileLocation);
                    image = new ImageData(relativeFilename, *bufferView, suffixToMimeType(suffix));
                }

            } else if (!relativeFilename.empty()) {
                image = new ImageData(relativeFilename, relativeFilename);
                std::string outputPath = outputFolder + relativeFilename;
                if (FileUtils::CopyFile(rawTexture.fileLocation, outputPath)) {
                    if (verboseOutput) {
                        fmt::printf("Copied texture '%s' to output folder: %s\n", textureName, outputPath);
                    }
                } else {
                    // no point commenting further on read/write error; CopyFile() does enough of that, and we
                    // certainly want to to add an image struct to the glTF JSON, with the correct relative path
                    // reference, even if the copy failed.
                }
            }
            if (!image) {
                // fallback is tiny transparent gif
                image = new ImageData(textureName, "data:image/gif;base64,R0lGODlhAQABAAD/ACwAAAAAAQABAAACADs=");
            }

            std::shared_ptr<TextureData> texDat = gltf->textures.hold(
                new TextureData(textureName, defaultSampler, *gltf->images.hold(image)));
            textureByIndicesKey.insert(std::make_pair(key, texDat));
            return texDat;
        };

        //
        // materials
        //

        for (int materialIndex = 0; materialIndex < raw.GetMaterialCount(); materialIndex++) {
            const RawMaterial &material = raw.GetMaterial(materialIndex);
            const bool isTransparent =
                           material.type == RAW_MATERIAL_TYPE_TRANSPARENT ||
                           material.type == RAW_MATERIAL_TYPE_SKINNED_TRANSPARENT;

            Vec3f emissiveFactor;
            float emissiveIntensity;

            const Vec3f dielectric(0.04f, 0.04f, 0.04f);
            const float epsilon = 1e-6f;

            // acquire the texture of a specific RawTextureUsage as *TextData, or nullptr if none exists
            auto simpleTex = [&](RawTextureUsage usage) -> std::shared_ptr<TextureData> {
                return (material.textures[usage] >= 0) ? getSimpleTexture(material.textures[usage], "simple") : nullptr;
            };

            // acquire derived texture of two RawTextureUsage as *TextData, or nullptr if neither exists
            auto merge2Tex = [&](
                const std::string tag,
                RawTextureUsage u1,
                RawTextureUsage u2,
                const pixel_merger &combine,
                bool outputHasAlpha
            ) -> std::shared_ptr<TextureData> {
                return getDerivedTexture(
                    { material.textures[u1], material.textures[u2] },
                    combine, tag, outputHasAlpha);
            };

            // acquire derived texture of two RawTextureUsage as *TextData, or nullptr if neither exists
            auto merge3Tex = [&](
                const std::string tag,
                RawTextureUsage u1,
                RawTextureUsage u2,
                RawTextureUsage u3,
                const pixel_merger &combine,
                bool outputHasAlpha
            ) -> std::shared_ptr<TextureData> {
                return getDerivedTexture(
                    { material.textures[u1], material.textures[u2], material.textures[u3] },
                    combine, tag, outputHasAlpha);
            };

            auto getMaxComponent = [&](const Vec3f &color) {
                return fmax(color.x, fmax(color.y, color.z));
            };
            auto getPerceivedBrightness = [&](const Vec3f &color) {
                return sqrt(0.299 * color.x * color.x + 0.587 * color.y * color.y + 0.114 * color.z * color.z);
            };
            auto toVec3f = [&](const pixel &pix) -> const Vec3f {
                return Vec3f(pix[0], pix[1], pix[2]);
            };
            auto toVec4f = [&](const pixel &pix) -> const Vec4f {
                return Vec4f(pix[0], pix[1], pix[2], pix[3]);
            };

            std::shared_ptr<PBRMetallicRoughness> pbrMetRough;
            if (options.usePBRMetRough) {
                // albedo is a basic texture, no merging needed
                std::shared_ptr<TextureData> baseColorTex, metRoughTex;

                Vec4f diffuseFactor;
                float metallic, roughness;
                if (material.info->shadingModel == RAW_SHADING_MODEL_PBR_MET_ROUGH) {
                    /**
                     * PBR FBX Material -> PBR Met/Rough glTF.
                     *
                     * METALLIC and ROUGHNESS textures are packed in G and B channels of a rough/met texture.
                     * Other values translate directly.
                     */
                    RawMetRoughMatProps *props = (RawMetRoughMatProps *) material.info.get();
                    // merge metallic into the blue channel and roughness into the green, of a new combinatory texture
                    metRoughTex = merge2Tex("met_rough",
                        RAW_TEXTURE_USAGE_METALLIC, RAW_TEXTURE_USAGE_ROUGHNESS,
                        [&](const std::vector<const pixel *> pixels) -> pixel { return { 0, (*pixels[1])[0], (*pixels[0])[0], 0 }; },
                        false);
                    baseColorTex      = simpleTex(RAW_TEXTURE_USAGE_ALBEDO);
                    diffuseFactor     = props->diffuseFactor;
                    metallic          = props->metallic;
                    roughness         = props->roughness;
                    emissiveFactor    = props->emissiveFactor;
                    emissiveIntensity = props->emissiveIntensity;
                } else {
                    /**
                     * Traditional FBX Material -> PBR Met/Rough glTF.
                     *
                     * Diffuse channel is used as base colour. No metallic/roughness texture is attempted. Constant
                     * metallic/roughness values are hard-coded.
                     *
                     * TODO: If we have specular & optional shininess map, we can generate a reasonable rough/met map.
                     */
                    const RawTraditionalMatProps *props = ((RawTraditionalMatProps *) material.info.get());
                    diffuseFactor = props->diffuseFactor;
                    // TODO: make configurable on the command line, or do a better job guessing from other, supplied params
                    if (material.info->shadingModel == RAW_SHADING_MODEL_LAMBERT) {
                        metallic  = 0.6f;
                        roughness = 1.0f;
                    } else {
                        metallic  = 0.2f;
                        roughness = 0.6f;
                    }
                    auto solveMetallic = [&](float pDiff, float pSpec, float oneMinusSpecularStrength)
                    {
                        if (pSpec < dielectric.x) {
                            return 0.0;
                        }

                        float a = dielectric.x;
                        float b = pDiff * oneMinusSpecularStrength / (1 - dielectric.x) + pSpec - 2 * dielectric.x;
                        float c = dielectric.x - pSpec;
                        float D = fmax(b * b - 4 * a * c, 0);
                        return fmax(0.0, fmin(1.0, (-b + sqrt(D)) / (2 * a)));
                    };
                    metRoughTex = merge3Tex("rough_met",
                        RAW_TEXTURE_USAGE_SPECULAR, RAW_TEXTURE_USAGE_SHININESS, RAW_TEXTURE_USAGE_DIFFUSE,
                        [&](const std::vector<const pixel *> pixels) -> pixel {
                            const Vec3f specular = pixels[0] ? toVec3f(*pixels[0]) : props->specularFactor;
                            float shininess = pixels[1] ? (*pixels[1])[0] : props->shininess;
                            const Vec4f diffuse = pixels[2] ? toVec4f(*pixels[2]) : props->diffuseFactor;

                            float pixelMet = solveMetallic(
                                getPerceivedBrightness(diffuse.xyz()),
                                getPerceivedBrightness(specular),
                                1 - getMaxComponent(specular));
                            float pixelRough = 1 - shininess;

                            return { 0, pixelRough, pixelMet, 0 };
                    }, false);
                    if (material.textures[RAW_TEXTURE_USAGE_DIFFUSE] >= 0) {
                        const RawTexture &diffuseTex = raw.GetTexture(material.textures[RAW_TEXTURE_USAGE_DIFFUSE]);
                        baseColorTex = merge2Tex("base_col", RAW_TEXTURE_USAGE_DIFFUSE, RAW_TEXTURE_USAGE_SPECULAR,
                        [&](const std::vector<const pixel *> pixels) -> pixel {
                            const Vec4f diffuse = pixels[0] ? toVec4f(*pixels[0]) : props->diffuseFactor;
                            const Vec3f specular = pixels[1] ? toVec3f(*pixels[1]) : props->specularFactor;

                            float oneMinus = 1 - getMaxComponent(specular);

                            float pixelMet = solveMetallic(
                                getPerceivedBrightness(diffuse.xyz()),
                                getPerceivedBrightness(specular),
                                oneMinus);

                            Vec3f fromDiffuse = diffuse.xyz() * (oneMinus / (1.0f - dielectric.x) / fmax(1.0f - pixelMet, epsilon));
                            Vec3f fromSpecular = specular - dielectric * (1.0f - pixelMet) * (1.0f / fmax(pixelMet, epsilon));
                            Vec3f baseColor = Vec3f::Lerp(fromDiffuse, fromSpecular, pixelMet * pixelMet);

                            return { baseColor[0], baseColor[1], baseColor[2], diffuse[3] };
                        }, diffuseTex.occlusion == RAW_TEXTURE_OCCLUSION_TRANSPARENT);
                    }
                    emissiveFactor    = props->emissiveFactor;
                    emissiveIntensity = 1.0f;
                }
                pbrMetRough.reset(new PBRMetallicRoughness(baseColorTex.get(), metRoughTex.get(), diffuseFactor, metallic, roughness));
            }

            std::shared_ptr<PBRSpecularGlossiness> pbrSpecGloss;
            if (options.usePBRSpecGloss) {
                Vec4f                        diffuseFactor;
                Vec3f                        specularFactor;
                float                        glossiness;
                std::shared_ptr<TextureData> specGlossTex;
                std::shared_ptr<TextureData> diffuseTex;

                const Vec3f dielectric(0.04f, 0.04f, 0.04f);
                const float epsilon = 1e-6f;
                if (material.info->shadingModel == RAW_SHADING_MODEL_PBR_MET_ROUGH) {
                    /**
                     * PBR FBX Material -> PBR Spec/Gloss glTF.
                     *
                     * TODO: A complete mess. Low priority.
                     */
                    RawMetRoughMatProps *props = (RawMetRoughMatProps *) material.info.get();
                    // we can estimate spec/gloss from met/rough by between Vec4f(0.04, 0.04, 0.04) and baseColor
                    // according to metalness, and then taking gloss to be the inverse of roughness
                    specGlossTex = merge3Tex("specgloss",
                        RAW_TEXTURE_USAGE_ALBEDO, RAW_TEXTURE_USAGE_METALLIC, RAW_TEXTURE_USAGE_ROUGHNESS,
                        [&](const std::vector<const pixel *> pixels) -> pixel {
                            Vec3f baseColor(1.0f);
                            if (pixels[0]) {
                                baseColor.x = (*pixels[0])[0];
                                baseColor.y = (*pixels[0])[1];
                                baseColor.z = (*pixels[0])[2];
                            }
                            float metallic = pixels[1] ? (*pixels[1])[0] : 1.0f;
                            float roughness = pixels[2] ? (*pixels[2])[0] : 1.0f;
                            Vec3f spec = Vec3f::Lerp(dielectric, baseColor, metallic);
                            return { spec[0], spec[1], spec[2], 1.0f - roughness };
                         }, false);
                    diffuseTex = merge2Tex("albedo",
                        RAW_TEXTURE_USAGE_ALBEDO, RAW_TEXTURE_USAGE_METALLIC,
                        [&](const std::vector<const pixel *> pixels) -> pixel {
                            Vec3f baseColor(1.0f);
                            float alpha = 1.0f;
                            if (pixels[0]) {
                                baseColor[0] = (*pixels[0])[0];
                                baseColor[1] = (*pixels[0])[1];
                                baseColor[2] = (*pixels[0])[2];
                                alpha = (*pixels[0])[3];
                            }
                            float metallic = pixels[1] ? (*pixels[1])[0] : 1.0f;
                            Vec3f spec = Vec3f::Lerp(dielectric, baseColor, metallic);
                            float maxSpecComp = fmax(fmax(spec.x, spec.y), spec.z);
                            // attenuate baseColor to get specgloss-compliant diffuse; for details consult
                            // https://github.com/KhronosGroup/glTF/tree/master/extensions/Khronos/KHR_materials_pbrSpecularGlossiness
                            Vec3f diffuse = baseColor * (1 - dielectric[0]) * (1 - metallic) * fmax(1.0f - maxSpecComp, epsilon);
                            return { diffuse[0], diffuse[1], diffuse[2], alpha };
                         }, true);
                    diffuseFactor = props->diffuseFactor;
                    specularFactor = Vec3f::Lerp(dielectric, props->diffuseFactor.xyz(), props->metallic);
                    glossiness = 1.0f - props->roughness;

                } else {
                    /**
                     * Traditional FBX Material -> PBR Spec/Gloss glTF.
                     *
                     * TODO: A complete mess. Low priority.
                     */
                    // TODO: this section a ludicrous over-simplifictation; we can surely do better.
                    const RawTraditionalMatProps *props = ((RawTraditionalMatProps *) material.info.get());
                    specGlossTex = merge2Tex("specgloss",
                        RAW_TEXTURE_USAGE_SPECULAR, RAW_TEXTURE_USAGE_SHININESS,
                        [&](const std::vector<const pixel *> pixels) -> pixel {
                            const auto &spec = *(pixels[0]);
                            const auto &shine = *(pixels[1]);
                            return { spec[0], spec[1], spec[2], shine[0] };
                        }, false);
                    diffuseTex = simpleTex(RAW_TEXTURE_USAGE_DIFFUSE);
                    diffuseFactor = props->diffuseFactor;
                    specularFactor = props->specularFactor;
                    glossiness = props->shininess;
                }

                pbrSpecGloss.reset(
                    new PBRSpecularGlossiness(
                        diffuseTex.get(), diffuseFactor, specGlossTex.get(), specularFactor, glossiness));
            }

            std::shared_ptr<KHRCommonMats> khrComMat;
            if (options.useKHRMatCom) {
                float                        shininess;
                Vec3f                        ambientFactor, specularFactor;
                Vec4f                        diffuseFactor;
                std::shared_ptr<TextureData> diffuseTex;
                auto                         type = KHRCommonMats::MaterialType::Constant;

                if (material.info->shadingModel == RAW_SHADING_MODEL_PBR_MET_ROUGH) {
                    /**
                     * PBR FBX Material -> KHR Common Materials glTF.
                     *
                     * TODO: We can use the specularFactor calculation below to generate a reasonable specular map, too.
                     */
                    const RawMetRoughMatProps *props = (RawMetRoughMatProps *) material.info.get();
                    shininess = 1.0f - props->roughness;
                    ambientFactor = Vec3f(0.0f, 0.0f, 0.0f);
                    diffuseTex = simpleTex(RAW_TEXTURE_USAGE_ALBEDO);
                    diffuseFactor = props->diffuseFactor;
                    specularFactor = Vec3f::Lerp(Vec3f(0.04f, 0.04f, 0.04f), props->diffuseFactor.xyz(), props->metallic);
                    // render as Phong if there's any specularity, otherwise Lambert
                    type = (specularFactor.LengthSquared() > 1e-4) ?
                        KHRCommonMats::MaterialType::Phong : KHRCommonMats::MaterialType::Lambert;
                    // TODO: convert textures

                } else {
                    /**
                     * Traditional FBX Material -> KHR Common Materials glTF.
                     *
                     * Should be in good shape. Essentially pass-through.
                     */
                    const RawTraditionalMatProps *props = (RawTraditionalMatProps *) material.info.get();
                    shininess = props->shininess;
                    ambientFactor = props->ambientFactor;
                    diffuseTex = simpleTex(RAW_TEXTURE_USAGE_DIFFUSE);
                    diffuseFactor = props->diffuseFactor;
                    specularFactor = props->specularFactor;

                    if (material.info->shadingModel == RAW_SHADING_MODEL_LAMBERT) {
                        type = KHRCommonMats::MaterialType::Lambert;
                    } else if (material.info->shadingModel == RAW_SHADING_MODEL_BLINN) {
                        type = KHRCommonMats::MaterialType::Blinn;
                    } else if (material.info->shadingModel == RAW_SHADING_MODEL_PHONG) {
                        type = KHRCommonMats::MaterialType::Phong;
                    }
                }
                khrComMat.reset(
                    new KHRCommonMats(type,
                        simpleTex(RAW_TEXTURE_USAGE_SHININESS).get(), shininess,
                        simpleTex(RAW_TEXTURE_USAGE_AMBIENT).get(), ambientFactor,
                        diffuseTex.get(), diffuseFactor,
                        simpleTex(RAW_TEXTURE_USAGE_SPECULAR).get(), specularFactor));
            }

            std::shared_ptr<KHRCmnConstantMaterial> khrCmnConstantMat;
            if (options.useKHRMatCmnConstant) {
                khrCmnConstantMat.reset(new KHRCmnConstantMaterial());

                // Set fallback parameters
                pbrMetRough.reset(new PBRMetallicRoughness(nullptr, Vec4f(0.0f, 0.0f, 0.0f, 1.0f), 0.0f, 0.0f));
            }

            std::shared_ptr<MaterialData> mData = gltf->materials.hold(
                new MaterialData(
<<<<<<< HEAD
                    material.name, isTransparent, getTex(RAW_TEXTURE_USAGE_NORMAL),
                    getTex(RAW_TEXTURE_USAGE_EMISSIVE), material.emissiveFactor,
                    khrComMat, khrCmnConstantMat, pbrMetRough, pbrSpecGloss));
=======
                    material.name, isTransparent,
                    simpleTex(RAW_TEXTURE_USAGE_NORMAL).get(), simpleTex(RAW_TEXTURE_USAGE_EMISSIVE).get(),
                    emissiveFactor * emissiveIntensity,
                    khrComMat, pbrMetRough, pbrSpecGloss));
>>>>>>> 41f8a5ef
            materialsByName[materialHash(material)] = mData;
        }

        for (size_t surfaceIndex = 0; surfaceIndex < materialModels.size(); surfaceIndex++) {
            const RawModel &surfaceModel = materialModels[surfaceIndex];

            assert(surfaceModel.GetSurfaceCount() == 1);
            const RawSurface  &rawSurface = surfaceModel.GetSurface(0);
            const int surfaceId = rawSurface.id;

            const RawMaterial &rawMaterial = surfaceModel.GetMaterial(surfaceModel.GetTriangle(0).materialIndex);
            const MaterialData &mData = require(materialsByName, materialHash(rawMaterial));


            MeshData *mesh = nullptr;
            auto meshIter = meshBySurfaceId.find(surfaceId);
            if (meshIter != meshBySurfaceId.end()) {
                mesh = meshIter->second.get();

            } else {
                std::vector<float> defaultDeforms;
                for (const auto &channel : rawSurface.blendChannels) {
                    defaultDeforms.push_back(channel.defaultDeform);
                }
                auto meshPtr = gltf->meshes.hold(new MeshData(rawSurface.name, defaultDeforms));
                meshBySurfaceId[surfaceId] = meshPtr;
                mesh = meshPtr.get();
            }

            std::shared_ptr<PrimitiveData> primitive;
            if (options.useDraco) {
                int triangleCount = surfaceModel.GetTriangleCount();

                // initialize Draco mesh with vertex index information
                auto dracoMesh(std::make_shared<draco::Mesh>());
                dracoMesh->SetNumFaces(static_cast<size_t>(triangleCount));

                for (uint32_t ii = 0; ii < triangleCount; ii++) {
                    draco::Mesh::Face face;
                    face[0] = surfaceModel.GetTriangle(ii).verts[0];
                    face[1] = surfaceModel.GetTriangle(ii).verts[1];
                    face[2] = surfaceModel.GetTriangle(ii).verts[2];
                    dracoMesh->SetFace(draco::FaceIndex(ii), face);
                }

                AccessorData &indexes = *gltf->accessors.hold(new AccessorData(GLT_USHORT));
                indexes.count = 3 * triangleCount;
                primitive.reset(new PrimitiveData(indexes, mData, dracoMesh));
            } else {
                const AccessorData &indexes = *gltf->AddAccessorWithView(
                    *gltf->GetAlignedBufferView(buffer, BufferViewData::GL_ELEMENT_ARRAY_BUFFER),
                    GLT_USHORT, getIndexArray(surfaceModel));
                primitive.reset(new PrimitiveData(indexes, mData));
            };

            //
            // surface vertices
            //
            {
                if ((surfaceModel.GetVertexAttributes() & RAW_VERTEX_ATTRIBUTE_POSITION) != 0) {
                    const AttributeDefinition<Vec3f> ATTR_POSITION("POSITION", &RawVertex::position,
                        GLT_VEC3F, draco::GeometryAttribute::POSITION, draco::DT_FLOAT32);
                    auto accessor = gltf->AddAttributeToPrimitive<Vec3f>(
                        buffer, surfaceModel, *primitive, ATTR_POSITION);

                    accessor->min = toStdVec(rawSurface.bounds.min);
                    accessor->max = toStdVec(rawSurface.bounds.max);
                }
                if ((surfaceModel.GetVertexAttributes() & RAW_VERTEX_ATTRIBUTE_NORMAL) != 0) {
                    const AttributeDefinition<Vec3f> ATTR_NORMAL("NORMAL", &RawVertex::normal,
                        GLT_VEC3F, draco::GeometryAttribute::NORMAL, draco::DT_FLOAT32);
                    gltf->AddAttributeToPrimitive<Vec3f>(buffer, surfaceModel, *primitive, ATTR_NORMAL);
                }
                if ((surfaceModel.GetVertexAttributes() & RAW_VERTEX_ATTRIBUTE_TANGENT) != 0) {
                    const AttributeDefinition<Vec4f> ATTR_TANGENT("TANGENT", &RawVertex::tangent, GLT_VEC4F);
                    gltf->AddAttributeToPrimitive<Vec4f>(buffer, surfaceModel, *primitive, ATTR_TANGENT);
                }
                if ((surfaceModel.GetVertexAttributes() & RAW_VERTEX_ATTRIBUTE_COLOR) != 0) {
                    const AttributeDefinition<Vec4f> ATTR_COLOR("COLOR_0", &RawVertex::color, GLT_VEC4F,
                        draco::GeometryAttribute::COLOR, draco::DT_FLOAT32);
                    gltf->AddAttributeToPrimitive<Vec4f>(buffer, surfaceModel, *primitive, ATTR_COLOR);
                }
                if ((surfaceModel.GetVertexAttributes() & RAW_VERTEX_ATTRIBUTE_UV0) != 0) {
                    const AttributeDefinition<Vec2f> ATTR_TEXCOORD_0("TEXCOORD_0", &RawVertex::uv0,
                        GLT_VEC2F, draco::GeometryAttribute::TEX_COORD, draco::DT_FLOAT32);
                    gltf->AddAttributeToPrimitive<Vec2f>(buffer, surfaceModel, *primitive, ATTR_TEXCOORD_0);
                }
                if ((surfaceModel.GetVertexAttributes() & RAW_VERTEX_ATTRIBUTE_UV1) != 0) {
                    const AttributeDefinition<Vec2f> ATTR_TEXCOORD_1("TEXCOORD_1", &RawVertex::uv1,
                        GLT_VEC2F, draco::GeometryAttribute::TEX_COORD, draco::DT_FLOAT32);
                    gltf->AddAttributeToPrimitive<Vec2f>(buffer, surfaceModel, *primitive, ATTR_TEXCOORD_1);
                }
                if ((surfaceModel.GetVertexAttributes() & RAW_VERTEX_ATTRIBUTE_JOINT_INDICES) != 0) {
                    const AttributeDefinition<Vec4i> ATTR_JOINTS("JOINTS_0", &RawVertex::jointIndices,
                        GLT_VEC4I, draco::GeometryAttribute::GENERIC, draco::DT_UINT16);
                    gltf->AddAttributeToPrimitive<Vec4i>(buffer, surfaceModel, *primitive, ATTR_JOINTS);
                }
                if ((surfaceModel.GetVertexAttributes() & RAW_VERTEX_ATTRIBUTE_JOINT_WEIGHTS) != 0) {
                    const AttributeDefinition<Vec4f> ATTR_WEIGHTS("WEIGHTS_0", &RawVertex::jointWeights,
                        GLT_VEC4F, draco::GeometryAttribute::GENERIC, draco::DT_FLOAT32);
                    gltf->AddAttributeToPrimitive<Vec4f>(buffer, surfaceModel, *primitive, ATTR_WEIGHTS);
                }

                // each channel present in the mesh always ends up a target in the primitive
                for (int channelIx = 0; channelIx < rawSurface.blendChannels.size(); channelIx ++) {
                    const auto &channel = rawSurface.blendChannels[channelIx];

                    // track the bounds of each shape channel
                    Bounds<float, 3> shapeBounds;

                    std::vector<Vec3f> positions, normals;
                    std::vector<Vec4f> tangents;
                    for (int jj = 0; jj < surfaceModel.GetVertexCount(); jj ++) {
                        auto blendVertex = surfaceModel.GetVertex(jj).blends[channelIx];
                        shapeBounds.AddPoint(blendVertex.position);
                        positions.push_back(blendVertex.position);
                        if (options.useBlendShapeTangents && channel.hasNormals) {
                            normals.push_back(blendVertex.normal);
                        }
                        if (options.useBlendShapeTangents && channel.hasTangents) {
                            tangents.push_back(blendVertex.tangent);
                        }
                    }
                    std::shared_ptr<AccessorData> pAcc = gltf->AddAccessorWithView(
                        *gltf->GetAlignedBufferView(buffer, BufferViewData::GL_ARRAY_BUFFER),
                        GLT_VEC3F, positions);
                    pAcc->min = toStdVec(shapeBounds.min);
                    pAcc->max = toStdVec(shapeBounds.max);

                    std::shared_ptr<AccessorData> nAcc;
                    if (!normals.empty()) {
                        nAcc = gltf->AddAccessorWithView(
                            *gltf->GetAlignedBufferView(buffer, BufferViewData::GL_ARRAY_BUFFER),
                            GLT_VEC3F, normals);
                    }

                    std::shared_ptr<AccessorData> tAcc;
                    if (!tangents.empty()) {
                        nAcc = gltf->AddAccessorWithView(
                            *gltf->GetAlignedBufferView(buffer, BufferViewData::GL_ARRAY_BUFFER),
                            GLT_VEC4F, tangents);
                    }

                    primitive->AddTarget(pAcc.get(), nAcc.get(), tAcc.get());
                }
            }
            if (options.useDraco) {
                // Set up the encoder.
                draco::Encoder encoder;

                // TODO: generalize / allow configuration
                encoder.SetSpeedOptions(5, 5);
                encoder.SetAttributeQuantization(draco::GeometryAttribute::POSITION, 14);
                encoder.SetAttributeQuantization(draco::GeometryAttribute::TEX_COORD, 10);
                encoder.SetAttributeQuantization(draco::GeometryAttribute::NORMAL, 10);
                encoder.SetAttributeQuantization(draco::GeometryAttribute::COLOR, 8);
                encoder.SetAttributeQuantization(draco::GeometryAttribute::GENERIC, 8);
                encoder.SetEncodingMethod(draco::MeshEncoderMethod::MESH_EDGEBREAKER_ENCODING);

                draco::EncoderBuffer dracoBuffer;
                draco::Status        status = encoder.EncodeMeshToBuffer(*primitive->dracoMesh, &dracoBuffer);
                assert(status.code() == draco::Status::OK);

                auto view = gltf->AddRawBufferView(buffer, dracoBuffer.data(), dracoBuffer.size());
                primitive->NoteDracoBuffer(*view);
            }
            mesh->AddPrimitive(primitive);
        }

        //
        // Assign meshes to node
        //

        for (int i = 0; i < raw.GetNodeCount(); i++) {

            const RawNode &node = raw.GetNode(i);
            auto nodeData = gltf->nodes.ptrs[i];

            //
            // Assign mesh to node
            //
            if (node.surfaceId > 0)
            {
                int surfaceIndex = raw.GetSurfaceById(node.surfaceId);
                const RawSurface &rawSurface = raw.GetSurface(surfaceIndex);

                MeshData &meshData = require(meshBySurfaceId, rawSurface.id);
                nodeData->SetMesh(meshData.ix);

                //
                // surface skin
                //
                if (!rawSurface.jointIds.empty()) {
                    if (nodeData->skin == -1) {
                        // glTF uses column-major matrices
                        std::vector<Mat4f> inverseBindMatrices;
                        for (const auto &inverseBindMatrice : rawSurface.inverseBindMatrices) {
                            inverseBindMatrices.push_back(inverseBindMatrice.Transpose());
                        }

                        std::vector<uint32_t> jointIndexes;
                        for (const auto &jointId : rawSurface.jointIds) {
                            jointIndexes.push_back(require(nodesById, jointId).ix);
                        }

                        // Write out inverseBindMatrices
                        auto accIBM = gltf->AddAccessorAndView(buffer, GLT_MAT4F, inverseBindMatrices);

                        auto skeletonRoot = require(nodesById, rawSurface.skeletonRootId);
                        auto skin = *gltf->skins.hold(new SkinData(jointIndexes, *accIBM, skeletonRoot));
                        nodeData->SetSkin(skin.ix);
                    }
                }
            }
        }

        //
        // cameras
        //

        for (int i = 0; i < raw.GetCameraCount(); i++) {
            const RawCamera &cam    = raw.GetCamera(i);
            CameraData      &camera = *gltf->cameras.hold(new CameraData());
            camera.name = cam.name;

            if (cam.mode == RawCamera::CAMERA_MODE_PERSPECTIVE) {
                camera.type        = "perspective";
                camera.aspectRatio = cam.perspective.aspectRatio;
                camera.yfov        = cam.perspective.fovDegreesY * ((float) M_PI / 180.0f);
                camera.znear       = cam.perspective.nearZ;
                camera.zfar        = cam.perspective.farZ;
            } else {
                camera.type  = "orthographic";
                camera.xmag  = cam.orthographic.magX;
                camera.ymag  = cam.orthographic.magY;
                camera.znear = cam.orthographic.nearZ;
                camera.zfar  = cam.orthographic.farZ;
            }
            // Add the camera to the node hierarchy.

            auto iter = nodesById.find(cam.nodeId);
            if (iter == nodesById.end()) {
                fmt::printf("Warning: Camera node id %s does not exist.\n", cam.nodeId);
                continue;
            }
            iter->second->SetCamera(camera.ix);
        }
    }

    NodeData        &rootNode  = require(nodesById, raw.GetRootNode());
    const SceneData &rootScene = *gltf->scenes.hold(new SceneData(defaultSceneName, rootNode));

    if (options.outputBinary) {
        // note: glTF binary is little-endian
        const char glbHeader[] = {
            'g', 'l', 'T', 'F',        // magic
            0x02, 0x00, 0x00, 0x00,        // version
            0x00, 0x00, 0x00, 0x00,        // total length: written in later
        };
        gltfOutStream.write(glbHeader, 12);

        // binary glTF 2.0 has a sub-header for each of the JSON and BIN chunks
        const char glb2JsonHeader[] = {
            0x00, 0x00, 0x00, 0x00, // chunk length: written in later
            'J', 'S', 'O', 'N',     // chunk type: 0x4E4F534A aka JSON
        };
        gltfOutStream.write(glb2JsonHeader, 8);
    }

    {
        std::vector<std::string> extensionsUsed, extensionsRequired;
        if (options.useKHRMatCom) {
            extensionsUsed.push_back(KHR_MATERIALS_COMMON);
            if (!options.usePBRSpecGloss && !options.usePBRMetRough) {
                extensionsRequired.push_back(KHR_MATERIALS_COMMON);
            }
        }
        if (options.useKHRMatCmnConstant) {
            extensionsUsed.push_back(KHR_MATERIALS_CMN_CONSTANT);
        }
        if (options.usePBRSpecGloss) {
            extensionsUsed.push_back(KHR_MATERIALS_PBR_SPECULAR_GLOSSINESS);
            if (!options.useKHRMatCom && !options.usePBRMetRough) {
                extensionsRequired.push_back(KHR_MATERIALS_PBR_SPECULAR_GLOSSINESS);
            }
        }
        if (options.useDraco) {
            extensionsUsed.push_back(KHR_DRACO_MESH_COMPRESSION);
            extensionsRequired.push_back(KHR_DRACO_MESH_COMPRESSION);
        }

        json glTFJson {
          { "asset", {
              { "generator", "FBX2glTF" },
              { "version", "2.0" }}},
          { "scene", rootScene.ix }
        };
        if (!extensionsUsed.empty()) {
            glTFJson["extensionsUsed"] = extensionsUsed;
        }
        if (!extensionsRequired.empty()) {
            glTFJson["extensionsRequired"] = extensionsRequired;
        }

        gltf->serializeHolders(glTFJson);
        gltfOutStream << glTFJson.dump(options.outputBinary ? 0 : 4);
    }
    if (options.outputBinary) {
        uint32_t jsonLength = (uint32_t) gltfOutStream.tellp() - 20;
        // the binary body must begin on a 4-aligned address, so pad json with spaces if necessary
        while ((jsonLength % 4) != 0) {
            gltfOutStream.put(' ');
            jsonLength++;
        }

        uint32_t binHeader = (uint32_t) gltfOutStream.tellp();
        // binary glTF 2.0 has a sub-header for each of the JSON and BIN chunks
        const char glb2BinaryHeader[] = {
            0x00, 0x00, 0x00, 0x00, // chunk length: written in later
            'B', 'I', 'N', 0x00,    // chunk type: 0x004E4942 aka BIN
        };
        gltfOutStream.write(glb2BinaryHeader, 8);

        // append binary buffer directly to .glb file
        uint32_t binaryLength = gltf->binary->size();
        gltfOutStream.write((const char *) &(*gltf->binary)[0], binaryLength);
        while ((binaryLength % 4) != 0) {
            gltfOutStream.put('\0');
            binaryLength++;
        }
        uint32_t totalLength = (uint32_t) gltfOutStream.tellp();

        // seek back to sub-header for json chunk
        gltfOutStream.seekp(8);

        // write total length, little-endian
        gltfOutStream.put((totalLength >> 0) & 0xFF);
        gltfOutStream.put((totalLength >> 8) & 0xFF);
        gltfOutStream.put((totalLength >> 16) & 0xFF);
        gltfOutStream.put((totalLength >> 24) & 0xFF);

        // write JSON length, little-endian
        gltfOutStream.put((jsonLength >> 0) & 0xFF);
        gltfOutStream.put((jsonLength >> 8) & 0xFF);
        gltfOutStream.put((jsonLength >> 16) & 0xFF);
        gltfOutStream.put((jsonLength >> 24) & 0xFF);

        // seek back to the gltf 2.0 binary chunk header
        gltfOutStream.seekp(binHeader);

        // write total length, little-endian
        gltfOutStream.put((binaryLength >> 0) & 0xFF);
        gltfOutStream.put((binaryLength >> 8) & 0xFF);
        gltfOutStream.put((binaryLength >> 16) & 0xFF);
        gltfOutStream.put((binaryLength >> 24) & 0xFF);

        // be tidy and return write pointer to end-of-file
        gltfOutStream.seekp(0, std::ios::end);
    }

    return new ModelData(gltf->binary);
}<|MERGE_RESOLUTION|>--- conflicted
+++ resolved
@@ -916,16 +916,10 @@
 
             std::shared_ptr<MaterialData> mData = gltf->materials.hold(
                 new MaterialData(
-<<<<<<< HEAD
-                    material.name, isTransparent, getTex(RAW_TEXTURE_USAGE_NORMAL),
-                    getTex(RAW_TEXTURE_USAGE_EMISSIVE), material.emissiveFactor,
-                    khrComMat, khrCmnConstantMat, pbrMetRough, pbrSpecGloss));
-=======
                     material.name, isTransparent,
                     simpleTex(RAW_TEXTURE_USAGE_NORMAL).get(), simpleTex(RAW_TEXTURE_USAGE_EMISSIVE).get(),
                     emissiveFactor * emissiveIntensity,
-                    khrComMat, pbrMetRough, pbrSpecGloss));
->>>>>>> 41f8a5ef
+                    khrComMat, khrCmnConstantMat, pbrMetRough, pbrSpecGloss));
             materialsByName[materialHash(material)] = mData;
         }
 
