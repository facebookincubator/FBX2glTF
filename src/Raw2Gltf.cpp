--- conflicted
+++ resolved
@@ -306,12 +306,8 @@
 
     std::map<std::string, std::shared_ptr<NodeData>>     nodesByName;
     std::map<std::string, std::shared_ptr<MaterialData>> materialsByName;
-<<<<<<< HEAD
-    std::map<std::string, std::shared_ptr<MeshData>>     meshByNodeName;
     std::map<std::string, std::shared_ptr<TextureData>>  textureByIndicesKey;
-=======
     std::map<long, std::shared_ptr<MeshData>>            meshBySurfaceId;
->>>>>>> e2e0d741
 
     // for now, we only have one buffer; data->binary points to the same vector as that BufferData does.
     BufferData &buffer = *gltf->buffers.hold(
