--- conflicted
+++ resolved
@@ -182,7 +182,6 @@
 
 struct RawSurface
 {
-<<<<<<< HEAD
     std::string                  name;                            // The name of this surface
     std::string                  nodeName;                        // The node that links to this surface.
     std::string                  skeletonRootName;                // The name of the root of the skeleton.
@@ -193,17 +192,6 @@
     std::vector<Mat4f>           inverseBindMatrices;
     std::vector<RawBlendChannel> blendChannels;
     bool                         discrete;
-=======
-    std::string              name;                            // The name of this surface
-    std::string              nodeName;                        // The node that links to this surface.
-    std::string              skeletonRootName;                // The name of the root of the skeleton.
-    Bounds<float, 3>         bounds;
-    std::vector<std::string> jointNames;
-    std::vector<Vec3f>       jointGeometryMins;
-    std::vector<Vec3f>       jointGeometryMaxs;
-    std::vector<Mat4f>       inverseBindMatrices;
-    bool                     discrete;
->>>>>>> 5e0f0526
 };
 
 struct RawChannel
