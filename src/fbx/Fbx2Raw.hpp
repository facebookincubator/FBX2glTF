--- conflicted
+++ resolved
@@ -11,13 +11,10 @@
 
 #include "raw/RawModel.hpp"
 
-<<<<<<< HEAD
 bool LoadFBXFile(
     RawModel& raw,
     const std::string fbxFileName,
-    const std::set<std::string>& textureExtensions);
-=======
-bool LoadFBXFile(RawModel& raw, const char* fbxFileName, const char* textureExtensions, const GltfOptions& options);
->>>>>>> 4bb4bdba
+    const std::set<std::string>& textureExtensions,
+    const GltfOptions& options);
 
 json TranscribeProperty(FbxProperty& prop);