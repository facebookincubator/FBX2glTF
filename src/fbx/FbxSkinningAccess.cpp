/**
 * Copyright (c) Facebook, Inc. and its affiliates.
 * All rights reserved.
 *
 * This source code is licensed under the BSD-style license found in the
 * LICENSE file in the root directory of this source tree.
 */

#include "FbxSkinningAccess.hpp"

FbxSkinningAccess::FbxSkinningAccess(const FbxMesh* pMesh, FbxScene* pScene, FbxNode* pNode)
    : rootIndex(-1) {
  for (int deformerIndex = 0; deformerIndex < pMesh->GetDeformerCount(); deformerIndex++) {
    FbxSkin* skin =
        reinterpret_cast<FbxSkin*>(pMesh->GetDeformer(deformerIndex, FbxDeformer::eSkin));
    if (skin != nullptr) {
      const int clusterCount = skin->GetClusterCount();
      if (clusterCount == 0) {
        continue;
      }
      int controlPointCount = pMesh->GetControlPointsCount();
      vertexSkinning.resize(controlPointCount);

      for (int clusterIndex = 0; clusterIndex < clusterCount; clusterIndex++) {
        FbxCluster* cluster = skin->GetCluster(clusterIndex);
        const int indexCount = cluster->GetControlPointIndicesCount();
        const int* clusterIndices = cluster->GetControlPointIndices();
        const double* clusterWeights = cluster->GetControlPointWeights();

        assert(
            cluster->GetLinkMode() == FbxCluster::eNormalize ||
            cluster->GetLinkMode() == FbxCluster::eTotalOne);

        // Transform link matrix.
        FbxAMatrix transformLinkMatrix;
        cluster->GetTransformLinkMatrix(transformLinkMatrix);

        // The transformation of the mesh at binding time
        FbxAMatrix transformMatrix;
        cluster->GetTransformMatrix(transformMatrix);

        // Inverse bind matrix.
        FbxAMatrix globalBindposeInverseMatrix = transformLinkMatrix.Inverse() * transformMatrix;
        inverseBindMatrices.emplace_back(globalBindposeInverseMatrix);

        jointNodes.push_back(cluster->GetLink());
        jointIds.push_back(cluster->GetLink()->GetUniqueID());

        const FbxAMatrix globalNodeTransform = cluster->GetLink()->EvaluateGlobalTransform();
        jointSkinningTransforms.push_back(
            FbxMatrix(globalNodeTransform * globalBindposeInverseMatrix));
        jointInverseGlobalTransforms.push_back(FbxMatrix(globalNodeTransform.Inverse()));

        for (int i = 0; i < indexCount; i++) {
          if (clusterIndices[i] < 0 || clusterIndices[i] >= controlPointCount) {
            continue;
          }
          if (clusterWeights[i] <= 0.0) {
            continue;
          }

          vertexSkinning[clusterIndices[i]].push_back(FbxVertexSkinningInfo{(int) clusterIndex, (float)clusterWeights[i]});

        }
      }
<<<<<<< HEAD
      
      for (int i = 0; i < vertexSkinning.size(); i++)
        maxBoneInfluences = std::max((int) vertexSkinning[i].size(), maxBoneInfluences);

=======
      for (int i = 0; i < controlPointCount; i++) {
        const float weightSumRcp = 1.0 /
            (vertexJointWeights[i][0] + vertexJointWeights[i][1] + vertexJointWeights[i][2] +
             vertexJointWeights[i][3]);
        vertexJointWeights[i] *= weightSumRcp;
      }
>>>>>>> 70136c6f
    }
  }

  rootIndex = -1;
  for (size_t i = 0; i < jointNodes.size() && rootIndex == -1; i++) {
    rootIndex = (int)i;
    FbxNode* parent = jointNodes[i]->GetParent();
    if (parent == nullptr) {
      break;
    }
    for (size_t j = 0; j < jointNodes.size(); j++) {
      if (jointNodes[j] == parent) {
        rootIndex = -1;
        break;
      }
    }
  }
}<|MERGE_RESOLUTION|>--- conflicted
+++ resolved
@@ -63,19 +63,10 @@
 
         }
       }
-<<<<<<< HEAD
       
       for (int i = 0; i < vertexSkinning.size(); i++)
         maxBoneInfluences = std::max((int) vertexSkinning[i].size(), maxBoneInfluences);
 
-=======
-      for (int i = 0; i < controlPointCount; i++) {
-        const float weightSumRcp = 1.0 /
-            (vertexJointWeights[i][0] + vertexJointWeights[i][1] + vertexJointWeights[i][2] +
-             vertexJointWeights[i][3]);
-        vertexJointWeights[i] *= weightSumRcp;
-      }
->>>>>>> 70136c6f
     }
   }
 
