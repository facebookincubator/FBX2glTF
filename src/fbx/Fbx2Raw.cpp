/**
 * Copyright (c) 2014-present, Facebook, Inc.
 * All rights reserved.
 *
 * This source code is licensed under the BSD-style license found in the
 * LICENSE file in the root directory of this source tree. An additional grant
 * of patent rights can be found in the PATENTS file in the same directory.
 */

#include "Fbx2Raw.hpp"

#include <algorithm>
#include <cassert>
#include <cmath>
#include <cstdint>
#include <cstdio>
#include <fstream>
#include <map>
#include <set>
#include <string>
#include <unordered_map>
#include <vector>

#include "FBX2glTF.h"

#include "raw/RawModel.hpp"
#include "utils/File_Utils.hpp"
#include "utils/String_Utils.hpp"

#include "FbxBlendShapesAccess.hpp"
#include "FbxLayerElementAccess.hpp"
#include "FbxSkinningAccess.hpp"
#include "materials/RoughnessMetallicMaterials.hpp"
#include "materials/TraditionalMaterials.hpp"

float scaleFactor;

static bool TriangleTexturePolarity(const Vec2f& uv0, const Vec2f& uv1, const Vec2f& uv2) {
  const Vec2f d0 = uv1 - uv0;
  const Vec2f d1 = uv2 - uv0;

  return (d0[0] * d1[1] - d0[1] * d1[0] < 0.0f);
}

static RawMaterialType GetMaterialType(
    const RawModel& raw,
    const int textures[RAW_TEXTURE_USAGE_MAX],
    const bool vertexTransparency,
    const bool skinned) {
  // DIFFUSE and ALBEDO are different enough to represent distinctly, but they both help determine
  // transparency.
  int diffuseTexture = textures[RAW_TEXTURE_USAGE_DIFFUSE];
  if (diffuseTexture < 0) {
    diffuseTexture = textures[RAW_TEXTURE_USAGE_ALBEDO];
  }
  // determine material type based on texture occlusion.
  if (diffuseTexture >= 0) {
    return (raw.GetTexture(diffuseTexture).occlusion == RAW_TEXTURE_OCCLUSION_OPAQUE)
        ? (skinned ? RAW_MATERIAL_TYPE_SKINNED_OPAQUE : RAW_MATERIAL_TYPE_OPAQUE)
        : (skinned ? RAW_MATERIAL_TYPE_SKINNED_TRANSPARENT : RAW_MATERIAL_TYPE_TRANSPARENT);
  }

  // else if there is any vertex transparency, treat whole mesh as transparent
  if (vertexTransparency) {
    return skinned ? RAW_MATERIAL_TYPE_SKINNED_TRANSPARENT : RAW_MATERIAL_TYPE_TRANSPARENT;
  }

  // Default to simply opaque.
  return skinned ? RAW_MATERIAL_TYPE_SKINNED_OPAQUE : RAW_MATERIAL_TYPE_OPAQUE;
}

static void ReadMesh(
    RawModel& raw,
    FbxScene* pScene,
    FbxNode* pNode,
    const std::map<const FbxTexture*, FbxString>& textureLocations) {
  FbxGeometryConverter meshConverter(pScene->GetFbxManager());
  meshConverter.Triangulate(pNode->GetNodeAttribute(), true);
  FbxMesh* pMesh = pNode->GetMesh();

  // Obtains the surface Id
  const long surfaceId = pMesh->GetUniqueID();

  // Associate the node to this surface
  int nodeId = raw.GetNodeById(pNode->GetUniqueID());
  if (nodeId >= 0) {
    RawNode& node = raw.GetNode(nodeId);
    node.surfaceId = surfaceId;
  }

  if (raw.GetSurfaceById(surfaceId) >= 0) {
    // This surface is already loaded
    return;
  }

  const char* meshName = (pNode->GetName()[0] != '\0') ? pNode->GetName() : pMesh->GetName();
  const int rawSurfaceIndex = raw.AddSurface(meshName, surfaceId);

  const FbxVector4* controlPoints = pMesh->GetControlPoints();
  const FbxLayerElementAccess<FbxVector4> normalLayer(
      pMesh->GetElementNormal(), pMesh->GetElementNormalCount());
  const FbxLayerElementAccess<FbxVector4> binormalLayer(
      pMesh->GetElementBinormal(), pMesh->GetElementBinormalCount());
  const FbxLayerElementAccess<FbxVector4> tangentLayer(
      pMesh->GetElementTangent(), pMesh->GetElementTangentCount());
  const FbxLayerElementAccess<FbxColor> colorLayer(
      pMesh->GetElementVertexColor(), pMesh->GetElementVertexColorCount());
  const FbxLayerElementAccess<FbxVector2> uvLayer0(
      pMesh->GetElementUV(0), pMesh->GetElementUVCount());
  const FbxLayerElementAccess<FbxVector2> uvLayer1(
      pMesh->GetElementUV(1), pMesh->GetElementUVCount());
  const FbxSkinningAccess skinning(pMesh, pScene, pNode);
  const FbxMaterialsAccess materials(pMesh, textureLocations);
  const FbxBlendShapesAccess blendShapes(pMesh);

  if (verboseOutput) {
    fmt::printf(
        "mesh %d: %s (skinned: %s)\n",
        rawSurfaceIndex,
        meshName,
        skinning.IsSkinned() ? raw.GetNode(raw.GetNodeById(skinning.GetRootNode())).name.c_str()
                             : "NO");
  }

  // The FbxNode geometric transformation describes how a FbxNodeAttribute is offset from
  // the FbxNode's local frame of reference. These geometric transforms are applied to the
  // FbxNodeAttribute after the FbxNode's local transforms are computed, and are not
  // inherited across the node hierarchy.
  // Apply the geometric transform to the mesh geometry (vertices, normal etc.) because
  // glTF does not have an equivalent to the geometric transform.
  const FbxVector4 meshTranslation = pNode->GetGeometricTranslation(FbxNode::eSourcePivot);
  const FbxVector4 meshRotation = pNode->GetGeometricRotation(FbxNode::eSourcePivot);
  const FbxVector4 meshScaling = pNode->GetGeometricScaling(FbxNode::eSourcePivot);
  const FbxAMatrix meshTransform(meshTranslation, meshRotation, meshScaling);
  const FbxMatrix transform = meshTransform;

  // Remove translation & scaling from transforms that will bi applied to normals, tangents &
  // binormals
  const FbxMatrix normalTransform(FbxVector4(), meshRotation, meshScaling);
  const FbxMatrix inverseTransposeTransform = normalTransform.Inverse().Transpose();

  raw.AddVertexAttribute(RAW_VERTEX_ATTRIBUTE_POSITION);
  if (normalLayer.LayerPresent()) {
    raw.AddVertexAttribute(RAW_VERTEX_ATTRIBUTE_NORMAL);
  }
  if (tangentLayer.LayerPresent()) {
    raw.AddVertexAttribute(RAW_VERTEX_ATTRIBUTE_TANGENT);
  }
  if (binormalLayer.LayerPresent()) {
    raw.AddVertexAttribute(RAW_VERTEX_ATTRIBUTE_BINORMAL);
  }
  if (colorLayer.LayerPresent()) {
    raw.AddVertexAttribute(RAW_VERTEX_ATTRIBUTE_COLOR);
  }
  if (uvLayer0.LayerPresent()) {
    raw.AddVertexAttribute(RAW_VERTEX_ATTRIBUTE_UV0);
  }
  if (uvLayer1.LayerPresent()) {
    raw.AddVertexAttribute(RAW_VERTEX_ATTRIBUTE_UV1);
  }
  if (skinning.IsSkinned()) {
    raw.AddVertexAttribute(RAW_VERTEX_ATTRIBUTE_JOINT_WEIGHTS);
    raw.AddVertexAttribute(RAW_VERTEX_ATTRIBUTE_JOINT_INDICES);
  }

  RawSurface& rawSurface = raw.GetSurface(rawSurfaceIndex);

  Mat4f scaleMatrix = Mat4f::FromScaleVector(Vec3f(scaleFactor, scaleFactor, scaleFactor));
  Mat4f invScaleMatrix = scaleMatrix.Inverse();

  rawSurface.skeletonRootId =
      (skinning.IsSkinned()) ? skinning.GetRootNode() : pNode->GetUniqueID();
  for (int jointIndex = 0; jointIndex < skinning.GetNodeCount(); jointIndex++) {
    const long jointId = skinning.GetJointId(jointIndex);
    raw.GetNode(raw.GetNodeById(jointId)).isJoint = true;

    rawSurface.jointIds.emplace_back(jointId);
    rawSurface.inverseBindMatrices.push_back(
        invScaleMatrix * toMat4f(skinning.GetInverseBindMatrix(jointIndex)) * scaleMatrix);
    rawSurface.jointGeometryMins.emplace_back(FLT_MAX, FLT_MAX, FLT_MAX);
    rawSurface.jointGeometryMaxs.emplace_back(-FLT_MAX, -FLT_MAX, -FLT_MAX);
  }

  rawSurface.blendChannels.clear();
  std::vector<const FbxBlendShapesAccess::TargetShape*> targetShapes;
  for (size_t channelIx = 0; channelIx < blendShapes.GetChannelCount(); channelIx++) {
    for (size_t targetIx = 0; targetIx < blendShapes.GetTargetShapeCount(channelIx); targetIx++) {
      const FbxBlendShapesAccess::TargetShape& shape =
          blendShapes.GetTargetShape(channelIx, targetIx);
      targetShapes.push_back(&shape);
      auto& blendChannel = blendShapes.GetBlendChannel(channelIx);

      rawSurface.blendChannels.push_back(
          RawBlendChannel{static_cast<float>(blendChannel.deformPercent),
                          shape.normals.LayerPresent(),
                          shape.tangents.LayerPresent(),
                          blendChannel.name});
    }
  }

  int polygonVertexIndex = 0;
  for (int polygonIndex = 0; polygonIndex < pMesh->GetPolygonCount(); polygonIndex++) {
    FBX_ASSERT(pMesh->GetPolygonSize(polygonIndex) == 3);
    const std::shared_ptr<FbxMaterialInfo> fbxMaterial = materials.GetMaterial(polygonIndex);
    const std::vector<std::string> userProperties = materials.GetUserProperties(polygonIndex);

    int textures[RAW_TEXTURE_USAGE_MAX];
    std::fill_n(textures, (int)RAW_TEXTURE_USAGE_MAX, -1);

    std::shared_ptr<RawMatProps> rawMatProps;
    FbxString materialName;
    long materialId;

    if (fbxMaterial == nullptr) {
      materialName = "DefaultMaterial";
      materialId = -1;
      rawMatProps.reset(new RawTraditionalMatProps(
          RAW_SHADING_MODEL_LAMBERT,
          Vec3f(0, 0, 0),
          Vec4f(.5, .5, .5, 1),
          Vec3f(0, 0, 0),
          Vec3f(0, 0, 0),
          0.5));

    } else {
      materialName = fbxMaterial->name;
      materialId = fbxMaterial->id;

      const auto maybeAddTexture = [&](const FbxFileTexture* tex, RawTextureUsage usage) {
        if (tex != nullptr) {
          // dig out the inferred filename from the textureLocations map
          FbxString inferredPath = textureLocations.find(tex)->second;
          textures[usage] =
              raw.AddTexture(tex->GetName(), tex->GetFileName(), inferredPath.Buffer(), usage);
        }
      };

      std::shared_ptr<RawMatProps> matInfo;
      if (fbxMaterial->shadingModel == FbxRoughMetMaterialInfo::FBX_SHADER_METROUGH) {
        FbxRoughMetMaterialInfo* fbxMatInfo =
            static_cast<FbxRoughMetMaterialInfo*>(fbxMaterial.get());

        maybeAddTexture(fbxMatInfo->texBaseColor, RAW_TEXTURE_USAGE_ALBEDO);
        maybeAddTexture(fbxMatInfo->texNormal, RAW_TEXTURE_USAGE_NORMAL);
        maybeAddTexture(fbxMatInfo->texEmissive, RAW_TEXTURE_USAGE_EMISSIVE);
        maybeAddTexture(fbxMatInfo->texRoughness, RAW_TEXTURE_USAGE_ROUGHNESS);
        maybeAddTexture(fbxMatInfo->texMetallic, RAW_TEXTURE_USAGE_METALLIC);
        maybeAddTexture(fbxMatInfo->texAmbientOcclusion, RAW_TEXTURE_USAGE_OCCLUSION);
        rawMatProps.reset(new RawMetRoughMatProps(
            RAW_SHADING_MODEL_PBR_MET_ROUGH,
            toVec4f(fbxMatInfo->baseColor),
            toVec3f(fbxMatInfo->emissive),
            fbxMatInfo->emissiveIntensity,
            fbxMatInfo->metallic,
            fbxMatInfo->roughness,
            fbxMatInfo->invertRoughnessMap));
      } else {
        FbxTraditionalMaterialInfo* fbxMatInfo =
            static_cast<FbxTraditionalMaterialInfo*>(fbxMaterial.get());
        RawShadingModel shadingModel;
        if (fbxMaterial->shadingModel == "Lambert") {
          shadingModel = RAW_SHADING_MODEL_LAMBERT;
        } else if (0 == fbxMaterial->shadingModel.CompareNoCase("Blinn")) {
          shadingModel = RAW_SHADING_MODEL_BLINN;
        } else if (0 == fbxMaterial->shadingModel.CompareNoCase("Phong")) {
          shadingModel = RAW_SHADING_MODEL_PHONG;
        } else if (0 == fbxMaterial->shadingModel.CompareNoCase("Constant")) {
          shadingModel = RAW_SHADING_MODEL_PHONG;
        } else {
          shadingModel = RAW_SHADING_MODEL_UNKNOWN;
        }
        maybeAddTexture(fbxMatInfo->texDiffuse, RAW_TEXTURE_USAGE_DIFFUSE);
        maybeAddTexture(fbxMatInfo->texNormal, RAW_TEXTURE_USAGE_NORMAL);
        maybeAddTexture(fbxMatInfo->texEmissive, RAW_TEXTURE_USAGE_EMISSIVE);
        maybeAddTexture(fbxMatInfo->texShininess, RAW_TEXTURE_USAGE_SHININESS);
        maybeAddTexture(fbxMatInfo->texAmbient, RAW_TEXTURE_USAGE_AMBIENT);
        maybeAddTexture(fbxMatInfo->texSpecular, RAW_TEXTURE_USAGE_SPECULAR);
        rawMatProps.reset(new RawTraditionalMatProps(
            shadingModel,
            toVec3f(fbxMatInfo->colAmbient),
            toVec4f(fbxMatInfo->colDiffuse),
            toVec3f(fbxMatInfo->colEmissive),
            toVec3f(fbxMatInfo->colSpecular),
            fbxMatInfo->shininess));
      }
    }

    RawVertex rawVertices[3];
    bool vertexTransparency = false;
    for (int vertexIndex = 0; vertexIndex < 3; vertexIndex++, polygonVertexIndex++) {
      const int controlPointIndex = pMesh->GetPolygonVertex(polygonIndex, vertexIndex);

      // Note that the default values here must be the same as the RawVertex default values!
      const FbxVector4 fbxPosition = transform.MultNormalize(controlPoints[controlPointIndex]);
      const FbxVector4 fbxNormal = normalLayer.GetElement(
          polygonIndex,
          polygonVertexIndex,
          controlPointIndex,
          FbxVector4(0.0f, 0.0f, 0.0f, 0.0f),
          inverseTransposeTransform,
          true);
      const FbxVector4 fbxTangent = tangentLayer.GetElement(
          polygonIndex,
          polygonVertexIndex,
          controlPointIndex,
          FbxVector4(0.0f, 0.0f, 0.0f, 0.0f),
          inverseTransposeTransform,
          true);
      const FbxVector4 fbxBinormal = binormalLayer.GetElement(
          polygonIndex,
          polygonVertexIndex,
          controlPointIndex,
          FbxVector4(0.0f, 0.0f, 0.0f, 0.0f),
          inverseTransposeTransform,
          true);
      const FbxColor fbxColor = colorLayer.GetElement(
          polygonIndex, polygonVertexIndex, controlPointIndex, FbxColor(0.0f, 0.0f, 0.0f, 0.0f));
      const FbxVector2 fbxUV0 = uvLayer0.GetElement(
          polygonIndex, polygonVertexIndex, controlPointIndex, FbxVector2(0.0f, 0.0f));
      const FbxVector2 fbxUV1 = uvLayer1.GetElement(
          polygonIndex, polygonVertexIndex, controlPointIndex, FbxVector2(0.0f, 0.0f));

      RawVertex& vertex = rawVertices[vertexIndex];
      vertex.position[0] = (float)fbxPosition[0] * scaleFactor;
      vertex.position[1] = (float)fbxPosition[1] * scaleFactor;
      vertex.position[2] = (float)fbxPosition[2] * scaleFactor;
      vertex.normal[0] = (float)fbxNormal[0];
      vertex.normal[1] = (float)fbxNormal[1];
      vertex.normal[2] = (float)fbxNormal[2];
      vertex.tangent[0] = (float)fbxTangent[0];
      vertex.tangent[1] = (float)fbxTangent[1];
      vertex.tangent[2] = (float)fbxTangent[2];
      vertex.tangent[3] = (float)fbxTangent[3];
      vertex.binormal[0] = (float)fbxBinormal[0];
      vertex.binormal[1] = (float)fbxBinormal[1];
      vertex.binormal[2] = (float)fbxBinormal[2];
      vertex.color[0] = (float)fbxColor.mRed;
      vertex.color[1] = (float)fbxColor.mGreen;
      vertex.color[2] = (float)fbxColor.mBlue;
      vertex.color[3] = (float)fbxColor.mAlpha;
      vertex.uv0[0] = (float)fbxUV0[0];
      vertex.uv0[1] = (float)fbxUV0[1];
      vertex.uv1[0] = (float)fbxUV1[0];
      vertex.uv1[1] = (float)fbxUV1[1];
      vertex.jointIndices = skinning.GetVertexIndices(controlPointIndex);
      vertex.jointWeights = skinning.GetVertexWeights(controlPointIndex);
      vertex.polarityUv0 = false;

      // flag this triangle as transparent if any of its corner vertices substantially deviates from
      // fully opaque
      vertexTransparency |= colorLayer.LayerPresent() && (fabs(fbxColor.mAlpha - 1.0) > 1e-3);

      rawSurface.bounds.AddPoint(vertex.position);

      if (!targetShapes.empty()) {
        vertex.blendSurfaceIx = rawSurfaceIndex;
        for (const auto* targetShape : targetShapes) {
          RawBlendVertex blendVertex;
          // the morph target data must be transformed just as with the vertex positions above
          const FbxVector4& shapePosition =
              transform.MultNormalize(targetShape->positions[controlPointIndex]);
          blendVertex.position = toVec3f(shapePosition - fbxPosition) * scaleFactor;
          if (targetShape->normals.LayerPresent()) {
            const FbxVector4& normal = targetShape->normals.GetElement(
                polygonIndex,
                polygonVertexIndex,
                controlPointIndex,
                FbxVector4(0.0f, 0.0f, 0.0f, 0.0f),
                inverseTransposeTransform,
                true);
            blendVertex.normal = toVec3f(normal - fbxNormal);
          }
          if (targetShape->tangents.LayerPresent()) {
            const FbxVector4& tangent = targetShape->tangents.GetElement(
                polygonIndex,
                polygonVertexIndex,
                controlPointIndex,
                FbxVector4(0.0f, 0.0f, 0.0f, 0.0f),
                inverseTransposeTransform,
                true);
            blendVertex.tangent = toVec4f(tangent - fbxTangent);
          }
          vertex.blends.push_back(blendVertex);
        }
      } else {
        vertex.blendSurfaceIx = -1;
      }

      if (skinning.IsSkinned()) {
        const int jointIndices[FbxSkinningAccess::MAX_WEIGHTS] = {vertex.jointIndices[0],
                                                                  vertex.jointIndices[1],
                                                                  vertex.jointIndices[2],
                                                                  vertex.jointIndices[3]};
        const float jointWeights[FbxSkinningAccess::MAX_WEIGHTS] = {vertex.jointWeights[0],
                                                                    vertex.jointWeights[1],
                                                                    vertex.jointWeights[2],
                                                                    vertex.jointWeights[3]};
        const FbxMatrix skinningMatrix =
            skinning.GetJointSkinningTransform(jointIndices[0]) * jointWeights[0] +
            skinning.GetJointSkinningTransform(jointIndices[1]) * jointWeights[1] +
            skinning.GetJointSkinningTransform(jointIndices[2]) * jointWeights[2] +
            skinning.GetJointSkinningTransform(jointIndices[3]) * jointWeights[3];

        const FbxVector4 globalPosition = skinningMatrix.MultNormalize(fbxPosition);
        for (int i = 0; i < FbxSkinningAccess::MAX_WEIGHTS; i++) {
          if (jointWeights[i] > 0.0f) {
            const FbxVector4 localPosition =
                skinning.GetJointInverseGlobalTransforms(jointIndices[i])
                    .MultNormalize(globalPosition);

            Vec3f& mins = rawSurface.jointGeometryMins[jointIndices[i]];
            mins[0] = std::min(mins[0], (float)localPosition[0]);
            mins[1] = std::min(mins[1], (float)localPosition[1]);
            mins[2] = std::min(mins[2], (float)localPosition[2]);

            Vec3f& maxs = rawSurface.jointGeometryMaxs[jointIndices[i]];
            maxs[0] = std::max(maxs[0], (float)localPosition[0]);
            maxs[1] = std::max(maxs[1], (float)localPosition[1]);
            maxs[2] = std::max(maxs[2], (float)localPosition[2]);
          }
        }
      }
    }

    if (textures[RAW_TEXTURE_USAGE_NORMAL] != -1) {
      // Distinguish vertices that are used by triangles with a different texture polarity to avoid
      // degenerate tangent space smoothing.
      const bool polarity =
          TriangleTexturePolarity(rawVertices[0].uv0, rawVertices[1].uv0, rawVertices[2].uv0);
      rawVertices[0].polarityUv0 = polarity;
      rawVertices[1].polarityUv0 = polarity;
      rawVertices[2].polarityUv0 = polarity;
    }

    int rawVertexIndices[3];
    for (int vertexIndex = 0; vertexIndex < 3; vertexIndex++) {
      rawVertexIndices[vertexIndex] = raw.AddVertex(rawVertices[vertexIndex]);
    }

    const RawMaterialType materialType =
        GetMaterialType(raw, textures, vertexTransparency, skinning.IsSkinned());
    const int rawMaterialIndex = raw.AddMaterial(
        materialId, materialName, materialType, textures, rawMatProps, userProperties);

    raw.AddTriangle(
        rawVertexIndices[0],
        rawVertexIndices[1],
        rawVertexIndices[2],
        rawMaterialIndex,
        rawSurfaceIndex);
  }
}

// ar : aspectY / aspectX
double HFOV2VFOV(double h, double ar) {
  return 2.0 * std::atan((ar)*std::tan((h * FBXSDK_PI_DIV_180) * 0.5)) * FBXSDK_180_DIV_PI;
};

// ar : aspectX / aspectY
double VFOV2HFOV(double v, double ar) {
  return 2.0 * std::atan((ar)*std::tan((v * FBXSDK_PI_DIV_180) * 0.5)) * FBXSDK_180_DIV_PI;
}

static void ReadLight(RawModel& raw, FbxScene* pScene, FbxNode* pNode) {
  const FbxLight* pLight = pNode->GetLight();

  int lightIx;
  float intensity = (float)pLight->Intensity.Get();
  Vec3f color = toVec3f(pLight->Color.Get());
  switch (pLight->LightType.Get()) {
    case FbxLight::eDirectional: {
      lightIx = raw.AddLight(pLight->GetName(), RAW_LIGHT_TYPE_DIRECTIONAL, color, intensity, 0, 0);
      break;
    }
    case FbxLight::ePoint: {
      lightIx = raw.AddLight(pLight->GetName(), RAW_LIGHT_TYPE_POINT, color, intensity, 0, 0);
      break;
    }
    case FbxLight::eSpot: {
      lightIx = raw.AddLight(
          pLight->GetName(),
          RAW_LIGHT_TYPE_SPOT,
          color,
          intensity,
          (float)pLight->InnerAngle.Get() * M_PI / 180,
          (float)pLight->OuterAngle.Get() * M_PI / 180);
      break;
    }
    default: {
      fmt::printf("Warning:: Ignoring unsupported light type.\n");
      return;
    }
  }

  int nodeId = raw.GetNodeById(pNode->GetUniqueID());
  RawNode& node = raw.GetNode(nodeId);
  node.lightIx = lightIx;
}

// Largely adopted from fbx example
static void ReadCamera(RawModel& raw, FbxScene* pScene, FbxNode* pNode) {
  const FbxCamera* pCamera = pNode->GetCamera();

  double filmHeight = pCamera->GetApertureHeight();
  double filmWidth = pCamera->GetApertureWidth() * pCamera->GetSqueezeRatio();

  // note Height : Width
  double apertureRatio = filmHeight / filmWidth;

  double fovx = 0.0f;
  double fovy = 0.0f;

  switch (pCamera->GetApertureMode()) {
    case FbxCamera::EApertureMode::eHorizAndVert: {
      fovx = pCamera->FieldOfViewX;
      fovy = pCamera->FieldOfViewY;
      break;
    }
    case FbxCamera::EApertureMode::eHorizontal: {
      fovx = pCamera->FieldOfViewX;
      fovy = HFOV2VFOV(fovx, apertureRatio);
      break;
    }
    case FbxCamera::EApertureMode::eVertical: {
      fovy = pCamera->FieldOfViewY;
      fovx = VFOV2HFOV(fovy, 1.0 / apertureRatio);
      break;
    }
    case FbxCamera::EApertureMode::eFocalLength: {
      fovx = pCamera->ComputeFieldOfView(pCamera->FocalLength);
      fovy = HFOV2VFOV(fovx, apertureRatio);
      break;
    }
    default: {
      fmt::printf("Warning:: Unsupported ApertureMode. Setting FOV to 0.\n");
      break;
    }
  }

  if (pCamera->ProjectionType.Get() == FbxCamera::EProjectionType::ePerspective) {
    raw.AddCameraPerspective(
        "",
        pNode->GetUniqueID(),
        (float)pCamera->FilmAspectRatio,
        (float)fovx,
        (float)fovy,
        (float)pCamera->NearPlane,
        (float)pCamera->FarPlane);
  } else {
    raw.AddCameraOrthographic(
        "",
        pNode->GetUniqueID(),
        (float)pCamera->OrthoZoom,
        (float)pCamera->OrthoZoom,
        (float)pCamera->FarPlane,
        (float)pCamera->NearPlane);
  }

  // Cameras in FBX coordinate space face +X when rotation is (0,0,0)
  // We need to adjust this to face glTF specified -Z
  auto nodeIdx = raw.GetNodeById(pNode->GetUniqueID());
  auto& rawNode = raw.GetNode(nodeIdx);

  auto r = Quatf::FromAngleAxis(-90 * ((float)M_PI / 180.0f), {0.0, 1.0, 0.0});
  rawNode.rotation = rawNode.rotation * r;
}

static void ReadNodeProperty(RawModel& raw, FbxNode* pNode, FbxProperty& prop) {
  int nodeId = raw.GetNodeById(pNode->GetUniqueID());
  if (nodeId >= 0) {
    RawNode& node = raw.GetNode(nodeId);
    node.userProperties.push_back(TranscribeProperty(prop).dump());
  }
}

static void ReadNodeAttributes(
    RawModel& raw,
    FbxScene* pScene,
    FbxNode* pNode,
    const std::map<const FbxTexture*, FbxString>& textureLocations) {
  if (!pNode->GetVisibility()) {
    return;
  }

  // Only support non-animated user defined properties for now
  FbxProperty objectProperty = pNode->GetFirstProperty();
  while (objectProperty.IsValid()) {
    if (objectProperty.GetFlag(FbxPropertyFlags::eUserDefined)) {
      ReadNodeProperty(raw, pNode, objectProperty);
    }

    objectProperty = pNode->GetNextProperty(objectProperty);
  }

  FbxNodeAttribute* pNodeAttribute = pNode->GetNodeAttribute();
  if (pNodeAttribute != nullptr) {
    const FbxNodeAttribute::EType attributeType = pNodeAttribute->GetAttributeType();
    switch (attributeType) {
      case FbxNodeAttribute::eMesh:
      case FbxNodeAttribute::eNurbs:
      case FbxNodeAttribute::eNurbsSurface:
      case FbxNodeAttribute::eTrimNurbsSurface:
      case FbxNodeAttribute::ePatch: {
        ReadMesh(raw, pScene, pNode, textureLocations);
        break;
      }
      case FbxNodeAttribute::eCamera: {
        ReadCamera(raw, pScene, pNode);
        break;
      }
      case FbxNodeAttribute::eLight:
        ReadLight(raw, pScene, pNode);
        break;
      case FbxNodeAttribute::eUnknown:
      case FbxNodeAttribute::eNull:
      case FbxNodeAttribute::eMarker:
      case FbxNodeAttribute::eSkeleton:
      case FbxNodeAttribute::eCameraStereo:
      case FbxNodeAttribute::eCameraSwitcher:
      case FbxNodeAttribute::eOpticalReference:
      case FbxNodeAttribute::eOpticalMarker:
      case FbxNodeAttribute::eNurbsCurve:
      case FbxNodeAttribute::eBoundary:
      case FbxNodeAttribute::eShape:
      case FbxNodeAttribute::eLODGroup:
      case FbxNodeAttribute::eSubDiv:
      case FbxNodeAttribute::eCachedEffect:
      case FbxNodeAttribute::eLine: {
        break;
      }
    }
  }

  for (int child = 0; child < pNode->GetChildCount(); child++) {
    ReadNodeAttributes(raw, pScene, pNode->GetChild(child), textureLocations);
  }
}

/**
 * Compute the local scale vector to use for a given node. This is an imperfect hack to cope with
 * the FBX node transform's eInheritRrs inheritance type, in which ancestral scale is ignored
 */
static FbxVector4 computeLocalScale(FbxNode* pNode, FbxTime pTime = FBXSDK_TIME_INFINITE) {
  const FbxVector4 lScale = pNode->EvaluateLocalTransform(pTime).GetS();

  if (pNode->GetParent() == nullptr ||
      pNode->GetTransform().GetInheritType() != FbxTransform::eInheritRrs) {
    return lScale;
  }
  // This is a very partial fix that is only correct for models that use identity scale in their
  // rig's joints. We could write better support that compares local scale to parent's global scale
  // and apply the ratio to our local translation. We'll always want to return scale 1, though --
  // that's the only way to encode the missing 'S' (parent scale) in the transform chain.
  return FbxVector4(1, 1, 1, 1);
}

static void ReadNodeHierarchy(
    RawModel& raw,
    FbxScene* pScene,
    FbxNode* pNode,
    const long parentId,
    const std::string& path) {
  const FbxUInt64 nodeId = pNode->GetUniqueID();
  const char* nodeName = pNode->GetName();
  const int nodeIndex = raw.AddNode(nodeId, nodeName, parentId);
  RawNode& node = raw.GetNode(nodeIndex);

  FbxTransform::EInheritType lInheritType;
  pNode->GetTransformationInheritType(lInheritType);

  std::string newPath = path + "/" + nodeName;
  if (verboseOutput) {
    fmt::printf("node %d: %s\n", nodeIndex, newPath.c_str());
  }

  static int warnRrSsCount = 0;
  static int warnRrsCount = 0;
  if (lInheritType == FbxTransform::eInheritRrSs && parentId) {
    if (++warnRrSsCount == 1) {
      fmt::printf(
          "Warning: node %s uses unsupported transform inheritance type 'eInheritRrSs'.\n",
          newPath);
      fmt::printf("         (Further warnings of this type squelched.)\n");
    }

  } else if (lInheritType == FbxTransform::eInheritRrs) {
    if (++warnRrsCount == 1) {
      fmt::printf(
          "Warning: node %s uses unsupported transform inheritance type 'eInheritRrs'\n"
          "     This tool will attempt to partially compensate, but glTF cannot truly express this mode.\n"
          "     If this was a Maya export, consider turning off 'Segment Scale Compensate' on all joints.\n"
          "     (Further warnings of this type squelched.)\n",
          newPath);
    }
  }

  // Set the initial node transform.
  const FbxAMatrix localTransform = pNode->EvaluateLocalTransform();
  const FbxVector4 localTranslation = localTransform.GetT();
  const FbxQuaternion localRotation = localTransform.GetQ();
  const FbxVector4 localScaling = computeLocalScale(pNode);

  node.translation = toVec3f(localTranslation) * scaleFactor;
  node.rotation = toQuatf(localRotation);
  node.scale = toVec3f(localScaling);

  if (parentId) {
    RawNode& parentNode = raw.GetNode(raw.GetNodeById(parentId));
    // Add unique child name to the parent node.
    if (std::find(parentNode.childIds.begin(), parentNode.childIds.end(), nodeId) ==
        parentNode.childIds.end()) {
      parentNode.childIds.push_back(nodeId);
    }
  } else {
    // If there is no parent then this is the root node.
    raw.SetRootNode(nodeId);
  }

  for (int child = 0; child < pNode->GetChildCount(); child++) {
    ReadNodeHierarchy(raw, pScene, pNode->GetChild(child), nodeId, newPath);
  }
}

static void ReadAnimations(RawModel& raw, FbxScene* pScene, const GltfOptions& options) {
  FbxTime::EMode eMode = FbxTime::eFrames24;
  switch (options.animationFramerate) {
    case AnimationFramerateOptions::BAKE24:
      eMode = FbxTime::eFrames24;
      break;
    case AnimationFramerateOptions::BAKE30:
      eMode = FbxTime::eFrames30;
      break;
    case AnimationFramerateOptions::BAKE60:
      eMode = FbxTime::eFrames60;
      break;
  }
  const double epsilon = 1e-5f;

  const int animationCount = pScene->GetSrcObjectCount<FbxAnimStack>();
  for (size_t animIx = 0; animIx < animationCount; animIx++) {
    FbxAnimStack* pAnimStack = pScene->GetSrcObject<FbxAnimStack>(animIx);
    FbxString animStackName = pAnimStack->GetName();

    pScene->SetCurrentAnimationStack(pAnimStack);

    FbxTakeInfo* takeInfo = pScene->GetTakeInfo(animStackName);
    if (takeInfo == nullptr) {
      fmt::printf("Warning:: animation '%s' has no Take information. Skipping.\n", animStackName);
      // not all animstacks have a take
      continue;
    }
    if (verboseOutput) {
      fmt::printf("animation %zu: %s (%d%%)", animIx, (const char*)animStackName, 0);
    }

    FbxTime start = takeInfo->mLocalTimeSpan.GetStart();
    FbxTime end = takeInfo->mLocalTimeSpan.GetStop();

    RawAnimation animation;
    animation.name = animStackName;

    FbxLongLong firstFrameIndex = start.GetFrameCount(eMode);
    FbxLongLong lastFrameIndex = end.GetFrameCount(eMode);
    for (FbxLongLong frameIndex = firstFrameIndex; frameIndex <= lastFrameIndex; frameIndex++) {
      FbxTime pTime;
      // first frame is always at t = 0.0
      pTime.SetFrame(frameIndex - firstFrameIndex, eMode);
      animation.times.emplace_back((float)pTime.GetSecondDouble());
    }

    size_t totalSizeInBytes = 0;

    const int nodeCount = pScene->GetNodeCount();
    for (int nodeIndex = 0; nodeIndex < nodeCount; nodeIndex++) {
      FbxNode* pNode = pScene->GetNode(nodeIndex);
      const FbxAMatrix baseTransform = pNode->EvaluateLocalTransform();
      const FbxVector4 baseTranslation = baseTransform.GetT();
      const FbxQuaternion baseRotation = baseTransform.GetQ();
      const FbxVector4 baseScaling = computeLocalScale(pNode);
      bool hasTranslation = false;
      bool hasRotation = false;
      bool hasScale = false;
      bool hasMorphs = false;

      RawChannel channel;
      channel.nodeIndex = raw.GetNodeById(pNode->GetUniqueID());

      for (FbxLongLong frameIndex = firstFrameIndex; frameIndex <= lastFrameIndex; frameIndex++) {
        FbxTime pTime;
        pTime.SetFrame(frameIndex, eMode);

        const FbxAMatrix localTransform = pNode->EvaluateLocalTransform(pTime);
        const FbxVector4 localTranslation = localTransform.GetT();
        const FbxQuaternion localRotation = localTransform.GetQ();
        const FbxVector4 localScale = computeLocalScale(pNode, pTime);

        hasTranslation |=
            (fabs(localTranslation[0] - baseTranslation[0]) > epsilon ||
             fabs(localTranslation[1] - baseTranslation[1]) > epsilon ||
             fabs(localTranslation[2] - baseTranslation[2]) > epsilon);
        hasRotation |=
            (fabs(localRotation[0] - baseRotation[0]) > epsilon ||
             fabs(localRotation[1] - baseRotation[1]) > epsilon ||
             fabs(localRotation[2] - baseRotation[2]) > epsilon ||
             fabs(localRotation[3] - baseRotation[3]) > epsilon);
        hasScale |=
            (fabs(localScale[0] - baseScaling[0]) > epsilon ||
             fabs(localScale[1] - baseScaling[1]) > epsilon ||
             fabs(localScale[2] - baseScaling[2]) > epsilon);

        channel.translations.push_back(toVec3f(localTranslation) * scaleFactor);
        channel.rotations.push_back(toQuatf(localRotation));
        channel.scales.push_back(toVec3f(localScale));
      }

      std::vector<FbxAnimCurve*> shapeAnimCurves;
      FbxNodeAttribute* nodeAttr = pNode->GetNodeAttribute();
      if (nodeAttr != nullptr && nodeAttr->GetAttributeType() == FbxNodeAttribute::EType::eMesh) {
        // it's inelegant to recreate this same access class multiple times, but it's also dirt
        // cheap...
        FbxBlendShapesAccess blendShapes(static_cast<FbxMesh*>(nodeAttr));

        for (FbxLongLong frameIndex = firstFrameIndex; frameIndex <= lastFrameIndex; frameIndex++) {
          FbxTime pTime;
          pTime.SetFrame(frameIndex, eMode);

          for (size_t channelIx = 0; channelIx < blendShapes.GetChannelCount(); channelIx++) {
            FbxAnimCurve* curve = blendShapes.GetAnimation(channelIx, animIx);
            float influence = (curve != nullptr) ? curve->Evaluate(pTime) : 0; // 0-100

            int targetCount = static_cast<int>(blendShapes.GetTargetShapeCount(channelIx));

            // the target shape 'fullWeight' values are a strictly ascending list of floats (between
            // 0 and 100), forming a sequence of intervals -- this convenience function figures out
            // if 'p' lays between some certain target fullWeights, and if so where (from 0 to 1).
            auto findInInterval = [&](const double p, const int n) {
              if (n >= targetCount) {
                // p is certainly completely left of this interval
                return NAN;
              }
              double leftWeight = 0;
              if (n >= 0) {
                leftWeight = blendShapes.GetTargetShape(channelIx, n).fullWeight;
                if (p < leftWeight) {
                  return NAN;
                }
                // the first interval implicitly includes all lesser influence values
              }
              double rightWeight = blendShapes.GetTargetShape(channelIx, n + 1).fullWeight;
              if (p > rightWeight && n + 1 < targetCount - 1) {
                return NAN;
                // the last interval implicitly includes all greater influence values
              }
              // transform p linearly such that [leftWeight, rightWeight] => [0, 1]
              return static_cast<float>((p - leftWeight) / (rightWeight - leftWeight));
            };

            for (int targetIx = 0; targetIx < targetCount; targetIx++) {
              if (curve) {
                float result = findInInterval(influence, targetIx - 1);
                if (!std::isnan(result)) {
                  // we're transitioning into targetIx
                  channel.weights.push_back(result);
                  hasMorphs = true;
                  continue;
                }
                if (targetIx != targetCount - 1) {
                  result = findInInterval(influence, targetIx);
                  if (!std::isnan(result)) {
                    // we're transitioning AWAY from targetIx
                    channel.weights.push_back(1.0f - result);
                    hasMorphs = true;
                    continue;
                  }
                }
              }

              // this is here because we have to fill in a weight for every channelIx/targetIx
              // permutation, regardless of whether or not they participate in this animation.
              channel.weights.push_back(0.0f);
            }
          }
        }
      }

      if (hasTranslation || hasRotation || hasScale || hasMorphs) {
        if (!hasTranslation) {
          channel.translations.clear();
        }
        if (!hasRotation) {
          channel.rotations.clear();
        }
        if (!hasScale) {
          channel.scales.clear();
        }
        if (!hasMorphs) {
          channel.weights.clear();
        }

        animation.channels.emplace_back(channel);

        totalSizeInBytes += channel.translations.size() * sizeof(channel.translations[0]) +
            channel.rotations.size() * sizeof(channel.rotations[0]) +
            channel.scales.size() * sizeof(channel.scales[0]) +
            channel.weights.size() * sizeof(channel.weights[0]);
      }

      if (verboseOutput) {
        fmt::printf(
            "\ranimation %d: %s (%d%%)",
            animIx,
            (const char*)animStackName,
            nodeIndex * 100 / nodeCount);
      }
    }

    raw.AddAnimation(animation);

    if (verboseOutput) {
      fmt::printf(
          "\ranimation %d: %s (%d channels, %3.1f MB)\n",
          animIx,
          (const char*)animStackName,
          (int)animation.channels.size(),
          (float)totalSizeInBytes * 1e-6f);
    }
  }
}

static std::string FindFileLoosely(
    const std::string& fbxFileName,
    const std::string& directory,
    const std::vector<std::string>& directoryFileList) {
  if (FileUtils::FileExists(fbxFileName)) {
    return fbxFileName;
  }

  // From e.g. C:/Assets/Texture.jpg, extract 'Texture.jpg'
  const std::string fileName = FileUtils::GetFileName(fbxFileName);

  // Try to find a match with extension.
  for (const auto& file : directoryFileList) {
    if (StringUtils::CompareNoCase(fileName, FileUtils::GetFileName(file)) == 0) {
      return directory + "/" + file;
    }
  }

  // Get the file name without file extension.
  const std::string fileBase = FileUtils::GetFileBase(fileName);

  // Try to find a match that ignores file extension
  for (const auto& file : directoryFileList) {
    if (StringUtils::CompareNoCase(fileBase, FileUtils::GetFileBase(file)) == 0) {
      return directory + "/" + file;
    }
  }

  return "";
}

/**
 * Try to locate the best match to the given texture filename, as provided in the FBX,
 * possibly searching through the provided folders for a reasonable-looking match.
 *
 * Returns empty string if no match can be found, else the absolute path of the file.
 **/
static std::string FindFbxTexture(
    const std::string& textureFileName,
    const std::vector<std::string>& folders,
    const std::vector<std::vector<std::string>>& folderContents) {
  // it might exist exactly as-is on the running machine's filesystem
  if (FileUtils::FileExists(textureFileName)) {
    return textureFileName;
  }
  // else look in other designated folders
  for (int ii = 0; ii < folders.size(); ii++) {
    const auto& fileLocation = FindFileLoosely(textureFileName, folders[ii], folderContents[ii]);
    if (!fileLocation.empty()) {
      return FileUtils::GetAbsolutePath(fileLocation);
    }
  }
  return "";
}

/*
    The texture file names inside of the FBX often contain some long author-specific
    path with the wrong extensions. For instance, all of the art assets may be PSD
    files in the FBX metadata, but in practice they are delivered as TGA or PNG files.

    This function takes a texture file name stored in the FBX, which may be an absolute
    path on the author's computer such as "C:\MyProject\TextureName.psd", and matches
    it to a list of existing texture files in the same directory as the FBX file.
*/
static void FindFbxTextures(
    FbxScene* pScene,
    const std::string& fbxFileName,
    const std::set<std::string>& extensions,
    std::map<const FbxTexture*, FbxString>& textureLocations) {
  // figure out what folder the FBX file is in,
  const auto& fbxFolder = FileUtils::getFolder(fbxFileName);
  std::vector<std::string> folders{
      // first search filename.fbm folder which the SDK itself expands embedded textures into,
      fbxFolder + "/" + FileUtils::GetFileBase(fbxFileName) + ".fbm", // filename.fbm
      // then the FBX folder itself,
      fbxFolder,
      // then finally our working directory
      FileUtils::GetCurrentFolder(),
  };

  // List the contents of each of these folders (if they exist)
  std::vector<std::vector<std::string>> folderContents;
  for (const auto& folder : folders) {
    if (FileUtils::FolderExists(folder)) {
      folderContents.push_back(FileUtils::ListFolderFiles(folder, extensions));
    } else {
      folderContents.push_back({});
    }
  }

  // Try to match the FBX texture names with the actual files on disk.
  for (int i = 0; i < pScene->GetTextureCount(); i++) {
    const FbxFileTexture* pFileTexture = FbxCast<FbxFileTexture>(pScene->GetTexture(i));
    if (pFileTexture != nullptr) {
      const std::string fileLocation =
          FindFbxTexture(pFileTexture->GetFileName(), folders, folderContents);
      // always extend the mapping (even for files we didn't find)
      textureLocations.emplace(pFileTexture, fileLocation.c_str());
      if (fileLocation.empty()) {
        fmt::printf(
            "Warning: could not find a image file for texture: %s.\n", pFileTexture->GetName());
      } else if (verboseOutput) {
        fmt::printf("Found texture '%s' at: %s\n", pFileTexture->GetName(), fileLocation);
      }
    }
  }
}

bool LoadFBXFile(
    RawModel& raw,
<<<<<<< HEAD
    const std::string fbxFileName,
    const std::set<std::string>& textureExtensions) {
=======
    const char* fbxFileName,
    const char* textureExtensions,
    const GltfOptions& options) {
>>>>>>> 4bb4bdba
  FbxManager* pManager = FbxManager::Create();
  FbxIOSettings* pIoSettings = FbxIOSettings::Create(pManager, IOSROOT);
  pManager->SetIOSettings(pIoSettings);

  FbxImporter* pImporter = FbxImporter::Create(pManager, "");

  if (!pImporter->Initialize(fbxFileName.c_str(), -1, pManager->GetIOSettings())) {
    if (verboseOutput) {
      fmt::printf("%s\n", pImporter->GetStatus().GetErrorString());
    }
    pImporter->Destroy();
    pManager->Destroy();
    return false;
  }

  FbxScene* pScene = FbxScene::Create(pManager, "fbxScene");
  pImporter->Import(pScene);
  pImporter->Destroy();

  if (pScene == nullptr) {
    pImporter->Destroy();
    pManager->Destroy();
    return false;
  }

  std::map<const FbxTexture*, FbxString> textureLocations;
  FindFbxTextures(pScene, fbxFileName, textureExtensions, textureLocations);

  // Use Y up for glTF
  FbxAxisSystem::MayaYUp.ConvertScene(pScene);

  // FBX's internal unscaled unit is centimetres, and if you choose not to work in that unit,
  // you will find scaling transforms on all the children of the root node. Those transforms are
  // superfluous and cause a lot of people a lot of trouble. Luckily we can get rid of them by
  // converting to CM here (which just gets rid of the scaling), and then we pre-multiply the
  // scale factor into every vertex position (and related attributes) instead.
  FbxSystemUnit sceneSystemUnit = pScene->GetGlobalSettings().GetSystemUnit();
  if (sceneSystemUnit != FbxSystemUnit::cm) {
    FbxSystemUnit::cm.ConvertScene(pScene);
  }
  // this is always 0.01, but let's opt for clarity.
  scaleFactor = FbxSystemUnit::m.GetConversionFactorFrom(FbxSystemUnit::cm);

  ReadNodeHierarchy(raw, pScene, pScene->GetRootNode(), 0, "");
  ReadNodeAttributes(raw, pScene, pScene->GetRootNode(), textureLocations);
  ReadAnimations(raw, pScene, options);

  pScene->Destroy();
  pManager->Destroy();

  return true;
}

// convenience method for describing a property in JSON
json TranscribeProperty(FbxProperty& prop) {
  using fbxsdk::EFbxType;
  std::string ename;

  // Convert property type
  switch (prop.GetPropertyDataType().GetType()) {
    case eFbxBool:
      ename = "eFbxBool";
      break;
    case eFbxChar:
      ename = "eFbxChar";
      break;
    case eFbxUChar:
      ename = "eFbxUChar";
      break;
    case eFbxShort:
      ename = "eFbxShort";
      break;
    case eFbxUShort:
      ename = "eFbxUShort";
      break;
    case eFbxInt:
      ename = "eFbxInt";
      break;
    case eFbxUInt:
      ename = "eFbxUint";
      break;
    case eFbxLongLong:
      ename = "eFbxLongLong";
      break;
    case eFbxULongLong:
      ename = "eFbxULongLong";
      break;
    case eFbxFloat:
      ename = "eFbxFloat";
      break;
    case eFbxHalfFloat:
      ename = "eFbxHalfFloat";
      break;
    case eFbxDouble:
      ename = "eFbxDouble";
      break;
    case eFbxDouble2:
      ename = "eFbxDouble2";
      break;
    case eFbxDouble3:
      ename = "eFbxDouble3";
      break;
    case eFbxDouble4:
      ename = "eFbxDouble4";
      break;
    case eFbxString:
      ename = "eFbxString";
      break;

      // Use this as fallback because it does not give very descriptive names
    default:
      ename = prop.GetPropertyDataType().GetName();
      break;
  }

  json p = {{"type", ename}};

  // Convert property value
  switch (prop.GetPropertyDataType().GetType()) {
    case eFbxBool:
    case eFbxChar:
    case eFbxUChar:
    case eFbxShort:
    case eFbxUShort:
    case eFbxInt:
    case eFbxUInt:
    case eFbxLongLong: {
      p["value"] = prop.EvaluateValue<long long>(FBXSDK_TIME_INFINITE);
      break;
    }
    case eFbxULongLong: {
      p["value"] = prop.EvaluateValue<unsigned long long>(FBXSDK_TIME_INFINITE);
      break;
    }
    case eFbxFloat:
    case eFbxHalfFloat:
    case eFbxDouble: {
      p["value"] = prop.EvaluateValue<double>(FBXSDK_TIME_INFINITE);
      break;
    }
    case eFbxDouble2: {
      auto v = prop.EvaluateValue<FbxDouble2>(FBXSDK_TIME_INFINITE);
      p["value"] = {v[0], v[1]};
      break;
    }
    case eFbxDouble3: {
      auto v = prop.EvaluateValue<FbxDouble3>(FBXSDK_TIME_INFINITE);
      p["value"] = {v[0], v[1], v[2]};
      break;
    }
    case eFbxDouble4: {
      auto v = prop.EvaluateValue<FbxDouble4>(FBXSDK_TIME_INFINITE);
      p["value"] = {v[0], v[1], v[2], v[3]};
      break;
    }
    case eFbxString: {
      p["value"] = std::string{prop.Get<FbxString>()};
      break;
    }
    default: {
      p["value"] = "UNSUPPORTED_VALUE_TYPE";
      break;
    }
  }

  return {{prop.GetNameAsCStr(), p}};
}<|MERGE_RESOLUTION|>--- conflicted
+++ resolved
@@ -1037,14 +1037,9 @@
 
 bool LoadFBXFile(
     RawModel& raw,
-<<<<<<< HEAD
     const std::string fbxFileName,
-    const std::set<std::string>& textureExtensions) {
-=======
-    const char* fbxFileName,
-    const char* textureExtensions,
+    const std::set<std::string>& textureExtensions,
     const GltfOptions& options) {
->>>>>>> 4bb4bdba
   FbxManager* pManager = FbxManager::Create();
   FbxIOSettings* pIoSettings = FbxIOSettings::Create(pManager, IOSROOT);
   pManager->SetIOSettings(pIoSettings);
