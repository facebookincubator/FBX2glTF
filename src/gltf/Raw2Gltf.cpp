--- conflicted
+++ resolved
@@ -536,16 +536,10 @@
               &RawVertex::jointIndices,
               GLT_VEC4I,
               draco::GeometryAttribute::GENERIC,
-<<<<<<< HEAD
               draco::DT_UINT16,
               i/4);
             gltf->AddAttributeArrayToPrimitive<Vec4i>(buffer, surfaceModel, *primitive, ATTR_JOINTS);
           }
-=======
-              draco::DT_UINT16);
-          const auto _ =
-              gltf->AddAttributeToPrimitive<Vec4i>(buffer, surfaceModel, *primitive, ATTR_JOINTS);
->>>>>>> 70136c6f
         }
         if ((surfaceModel.GetVertexAttributes() & RAW_VERTEX_ATTRIBUTE_JOINT_WEIGHTS) != 0) {
           for (int i = 0; i < surfaceModel.GetGlobalWeightCount(); i += 4) {
@@ -554,16 +548,10 @@
               &RawVertex::jointWeights,
               GLT_VEC4F,
               draco::GeometryAttribute::GENERIC,
-<<<<<<< HEAD
               draco::DT_FLOAT32,
               i/4);
             gltf->AddAttributeArrayToPrimitive<Vec4f>(buffer, surfaceModel, *primitive, ATTR_WEIGHTS);
           }
-=======
-              draco::DT_FLOAT32);
-          const auto _ =
-              gltf->AddAttributeToPrimitive<Vec4f>(buffer, surfaceModel, *primitive, ATTR_WEIGHTS);
->>>>>>> 70136c6f
         }
 
         // each channel present in the mesh always ends up a target in the primitive
